import altair as alt
import numpy as np
import pandas as pd

from .defaults import Constants, RateLos
from .utils import add_date_column
from .models import Parameters
DATE_FORMAT = "%b, %d" # see https://strftime.org


hide_menu_style = """
        <style>
        #MainMenu {visibility: hidden;}
        </style>
        """


########
# Text #
########


def display_header(
    st,
    total_infections,
    initial_infections,
    detection_prob,
    current_hosp,
    hosp_rate,
    S,
    market_share,
    recovery_days,
    r_naught,
    doubling_time,
    relative_contact_rate,
    r_t,
    doubling_time_t,
):

    detection_prob_str = (
        "{detection_prob:.0%}".format(detection_prob=detection_prob)
        if detection_prob is not None
        else "unknown"
    )
    st.markdown(
        """
<link rel="stylesheet" href="https://www1.pennmedicine.org/styles/shared/penn-medicine-header.css">

<div class="penn-medicine-header__content">
    <a href="https://www.pennmedicine.org" class="penn-medicine-header__logo"
        title="Go to the Penn Medicine home page">Penn Medicine</a>
    <a id="title" class="penn-medicine-header__title">Penn Medicine - COVID-19 Hospital Impact Model for Epidemics</a>
</div>
    """,
        unsafe_allow_html=True,
    )
    st.markdown(
        """*This tool was developed by the [Predictive Healthcare team](http://predictivehealthcare.pennmedicine.org/) at
    Penn Medicine. For questions and comments please see our
    [contact page](http://predictivehealthcare.pennmedicine.org/contact/). Code can be found on [Github](https://github.com/CodeForPhilly/chime).
    Join our [Slack channel](https://codeforphilly.org/chat?channel=covid19-chime-penn) if you would like to get involved!*"""
    )

    st.markdown(
        """The estimated number of currently infected individuals is **{total_infections:.0f}**. The **{initial_infections}**
    confirmed cases in the region imply a **{detection_prob_str}** rate of detection. This is based on current inputs for
    Hospitalizations (**{current_hosp}**), Hospitalization rate (**{hosp_rate:.0%}**), Region size (**{S}**),
    and Hospital market share (**{market_share:.0%}**).

An initial doubling time of **{doubling_time}** days and a recovery time of **{recovery_days}** days imply an $R_0$ of
**{r_naught:.2f}**.

**Mitigation**: A **{relative_contact_rate:.0%}** reduction in social contact after the onset of the
outbreak reduces the doubling time to **{doubling_time_t:.1f}** days, implying an effective $R_t$ of **${r_t:.2f}$**.
""".format(
            total_infections=total_infections,
            initial_infections=initial_infections,
            detection_prob_str=detection_prob_str,
            current_hosp=current_hosp,
            hosp_rate=hosp_rate,
            S=S,
            market_share=market_share,
            recovery_days=recovery_days,
            r_naught=r_naught,
            doubling_time=doubling_time,
            relative_contact_rate=relative_contact_rate,
            r_t=r_t,
            doubling_time_t=doubling_time_t,
        )
    )

    return None


def display_sidebar(st, d: Constants) -> Parameters:
    # Initialize variables
    # these functions create input elements and bind the values they are set to
    # to the variables they are set equal to
    # it's kindof like ember or angular if you are familiar with those

    if d.known_infected < 1:
        raise ValueError("Known cases must be larger than one to enable predictions.")

    current_hospitalized = st.sidebar.number_input(
        "Currently Hospitalized COVID-19 Patients",
        min_value=0,
        value=d.current_hospitalized,
        step=1,
        format="%i"
    )

    doubling_time = st.sidebar.number_input(
        "Doubling time before social distancing (days)",
        min_value=0,
        value=d.doubling_time,
        step=1,
        format="%i"
    )

    relative_contact_rate = (
        st.sidebar.number_input(
            "Social distancing (% reduction in social contact)",
            min_value=0,
            max_value=100,
            value=d.relative_contact_rate * 100,
            step=5,
            format="%i",
        )
        / 100.0
    )

    hospitalized_rate = (
        st.sidebar.number_input(
            "Hospitalization %(total infections)",
            min_value=0.001,
            max_value=100.0,
            value=d.hospitalized.rate * 100,
            step=1.0, format="%f",
        )
        / 100.0
    )
    icu_rate = (
        st.sidebar.number_input(
            "ICU %(total infections)",
            min_value=0.0,
            max_value=100.0,
            value=d.icu.rate * 100,
            step=1.0,
            format="%f"
        )
        / 100.0
    )
    ventilated_rate = (
        st.sidebar.number_input(
            "Ventilated %(total infections)",
            min_value=0.0,
            max_value=100.0,
            value=d.ventilated.rate * 100,
            step=1.0,
            format="%f"
        )
        / 100.0
    )

    hospitalized_los = st.sidebar.number_input(
        "Hospital Length of Stay",
        min_value=0,
        value=d.hospitalized.length_of_stay,
        step=1,
        format="%i",
    )
    icu_los = st.sidebar.number_input(
        "ICU Length of Stay",
        min_value=0,
        value=d.icu.length_of_stay,
        step=1,
        format="%i",
    )
    ventilated_los = st.sidebar.number_input(
        "Vent Length of Stay",
        min_value=0,
        value=d.ventilated.length_of_stay,
        step=1,
        format="%i",
    )

    market_share = (
        st.sidebar.number_input(
            "Hospital Market Share (%)",
            min_value=0.001,
            max_value=100.0,
            value=d.market_share * 100,
            step=1.0,
            format="%f"
        )
        / 100.0
    )
    susceptible = st.sidebar.number_input(
        "Regional Population",
        min_value=1,
        value=d.region.susceptible,
        step=100000,
        format="%i"
    )

    known_infected = st.sidebar.number_input(
        "Currently Known Regional Infections (only used to compute detection rate - does not change projections)",
        min_value=0,
        value=d.known_infected,
        step=10,
        format="%i",
    )

    max_y_axis_set = st.sidebar.checkbox("Set the Y-axis on graphs to a static value")
    max_y_axis = None
    if max_y_axis_set:
        max_y_axis = st.sidebar.number_input(
            "Y-axis static value",
            value=500,
            format="%i",
            step=1,
        )

    return Parameters(
        current_hospitalized=current_hospitalized,
        doubling_time=doubling_time,
        known_infected=known_infected,
        market_share=market_share,
        relative_contact_rate=relative_contact_rate,
        susceptible=susceptible,

        hospitalized=RateLos(hospitalized_rate, hospitalized_los),
        icu=RateLos(icu_rate, icu_los),
        ventilated=RateLos(ventilated_rate, ventilated_los),
        max_y_axis=max_y_axis
    )


def display_n_days_slider(st, p: Parameters, d: Constants):
    """Display n_days_slider."""
    p.n_days = st.slider(
        "Number of days to project",
        min_value=30,
        max_value=200,
        value=d.n_days,
        step=1,
        format="%i"
    )


def show_more_info_about_this_tool(
    st,
    recovery_days,
    doubling_time,
    r_naught,
    relative_contact_rate,
    doubling_time_t,
    r_t,
    inputs: Constants,
    notes: str = ''
):
    """a lot of streamlit writing to screen."""
    st.subheader(
        "[Discrete-time SIR modeling](https://mathworld.wolfram.com/SIRModel.html) of infections/recovery"
    )
    st.markdown(
        """The model consists of individuals who are either _Susceptible_ ($S$), _Infected_ ($I$), or _Recovered_ ($R$).

The epidemic proceeds via a growth and decline process. This is the core model of infectious disease spread and has been in use in epidemiology for many years."""
    )
    st.markdown("""The dynamics are given by the following 3 equations.""")

    st.latex("S_{t+1} = (-\\beta S_t I_t) + S_t")
    st.latex("I_{t+1} = (\\beta S_t I_t - \\gamma I_t) + I_t")
    st.latex("R_{t+1} = (\\gamma I_t) + R_t")

    st.markdown(
        """To project the expected impact to Penn Medicine, we estimate the terms of the model.

To do this, we use a combination of estimates from other locations, informed estimates based on logical reasoning, and best guesses from the American Hospital Association.


### Parameters

The model's parameters, $\\beta$ and $\\gamma$, determine the virulence of the epidemic.

$$\\beta$$ can be interpreted as the _effective contact rate_:
"""
    )
    st.latex("\\beta = \\tau \\times c")

    st.markdown(
        """which is the transmissibility ($\\tau$) multiplied by the average number of people exposed ($$c$$).  The transmissibility is the basic virulence of the pathogen.  The number of people exposed $c$ is the parameter that can be changed through social distancing.


$\\gamma$ is the inverse of the mean recovery time, in days.  I.e.: if $\\gamma = 1/{recovery_days}$, then the average infection will clear in {recovery_days} days.

An important descriptive parameter is the _basic reproduction number_, or $R_0$.  This represents the average number of people who will be infected by any given infected person.  When $R_0$ is greater than 1, it means that a disease will grow.  Higher $R_0$'s imply more rapid growth.  It is defined as """.format(
            recovery_days=int(recovery_days)
        )
    )
    st.latex("R_0 = \\beta /\\gamma")

    st.markdown(
        """

$R_0$ gets bigger when

- there are more contacts between people
- when the pathogen is more virulent
- when people have the pathogen for longer periods of time

A doubling time of {doubling_time} days and a recovery time of {recovery_days} days imply an $R_0$ of {r_naught:.2f}.

#### Effect of social distancing

After the beginning of the outbreak, actions to reduce social contact will lower the parameter $c$.  If this happens at
time $t$, then the number of people infected by any given infected person is $R_t$, which will be lower than $R_0$.

A {relative_contact_rate:.0%} reduction in social contact would increase the time it takes for the outbreak to double,
to {doubling_time_t:.2f} days from {doubling_time:.2f} days, with a $R_t$ of {r_t:.2f}.

#### Using the model

We need to express the two parameters $\\beta$ and $\\gamma$ in terms of quantities we can estimate.

- $\\gamma$:  the CDC is recommending 14 days of self-quarantine, we'll use $\\gamma = 1/{recovery_days}$.
- To estimate $$\\beta$$ directly, we'd need to know transmissibility and social contact rates.  since we don't know these things, we can extract it from known _doubling times_.  The AHA says to expect a doubling time $T_d$ of 7-10 days. That means an early-phase rate of growth can be computed by using the doubling time formula:
""".format(
            doubling_time=doubling_time,
            recovery_days=recovery_days,
            r_naught=r_naught,
            relative_contact_rate=relative_contact_rate,
            doubling_time_t=doubling_time_t,
            r_t=r_t,
        )
    )
    st.latex("g = 2^{1/T_d} - 1")

    st.markdown(
        """
- Since the rate of new infections in the SIR model is $g = \\beta S - \\gamma$, and we've already computed $\\gamma$, $\\beta$ becomes a function of the initial population size of susceptible individuals.
$$\\beta = (g + \\gamma)$$.


### Initial Conditions

- {notes} \n
""".format(notes=notes) + "- " + "| \n".join(f"{key} = {value} " for key,value in inputs.region.__dict__.items() if key != '_s')
    )
    return None


def write_definitions(st):
    st.subheader("Guidance on Selecting Inputs")
    st.markdown(
        """* **Hospitalized COVID-19 Patients:** The number of patients currently hospitalized with COVID-19 **at your hospital(s)**. This number is used in conjunction with Hospital Market Share and Hospitalization % to estimate the total number of infected individuals in your region.
* **Doubling Time (days):** This parameter drives the rate of new cases during the early phases of the outbreak. The American Hospital Association currently projects doubling rates between 7 and 10 days. This is the doubling time you expect under status quo conditions. To account for reduced contact and other public health interventions, modify the _Social distancing_ input.
* **Social distancing (% reduction in person-to-person physical contact):** This parameter allows users to explore how reduction in interpersonal contact & transmission (hand-washing) might slow the rate of new infections. It is your estimate of how much social contact reduction is being achieved in your region relative to the status quo. While it is unclear how much any given policy might affect social contact (eg. school closures or remote work), this parameter lets you see how projections change with percentage reductions in social contact.
* **Hospitalization %(total infections):** Percentage of **all** infected cases which will need hospitalization.
* **ICU %(total infections):** Percentage of **all** infected cases which will need to be treated in an ICU.
* **Ventilated %(total infections):** Percentage of **all** infected cases which will need mechanical ventilation.
* **Hospital Length of Stay:** Average number of days of treatment needed for hospitalized COVID-19 patients.
* **ICU Length of Stay:** Average number of days of ICU treatment needed for ICU COVID-19 patients.
* **Vent Length of Stay:**  Average number of days of ventilation needed for ventilated COVID-19 patients.
* **Hospital Market Share (%):** The proportion of patients in the region that are likely to come to your hospital (as opposed to other hospitals in the region) when they get sick. One way to estimate this is to look at all of the hospitals in your region and add up all of the beds. The number of beds at your hospital divided by the total number of beds in the region times 100 will give you a reasonable starting estimate.
* **Regional Population:** Total population size of the catchment region of your hospital(s).
* **Currently Known Regional Infections**: The number of infections reported in your hospital's catchment region. This is only used to compute detection rate - **it will not change projections**. This input is used to estimate the detection rate of infected individuals.
    """
    )


def write_footer(st):
    st.subheader("References & Acknowledgements")
    st.markdown(
        """* AHA Webinar, Feb 26, James Lawler, MD, an associate professor University of Nebraska Medical Center, What Healthcare Leaders Need To Know: Preparing for the COVID-19
* We would like to recognize the valuable assistance in consultation and review of model assumptions by Michael Z. Levy, PhD, Associate Professor of Epidemiology, Department of Biostatistics, Epidemiology and Informatics at the Perelman School of Medicine
    """
    )
    st.markdown("© 2020, The Trustees of the University of Pennsylvania")


##########
# Charts #
##########


def new_admissions_chart(
<<<<<<< HEAD
    alt, projection_admits: pd.DataFrame, plot_projection_days: int,
    max_y_axis: int = None
=======
    alt, projection_admits: pd.DataFrame, plot_projection_days: int, as_date: bool = False
>>>>>>> 2b731f0c
) -> alt.Chart:
    """docstring"""
    projection_admits = projection_admits.rename(
        columns={"hosp": "Hospitalized", "icu": "ICU", "vent": "Ventilated"}
    )
<<<<<<< HEAD

    y_scale = alt.Scale()

    if max_y_axis is not None:
        y_scale.domain = (0, max_y_axis)
        y_scale.clamp = True
=======
    tooltip_dict = {False: "day", True: "date:T"}
    if as_date:
        projection_admits = add_date_column(projection_admits)
        x_kwargs = {"shorthand": "date:T", "title": "Date"}
    else:
        x_kwargs = {"shorthand": "day", "title": "Days from today"}
>>>>>>> 2b731f0c

    return (
        alt.Chart(projection_admits.head(plot_projection_days))
        .transform_fold(fold=["Hospitalized", "ICU", "Ventilated"])
        .mark_line(point=True)
        .encode(
<<<<<<< HEAD
            x=alt.X("day", title="Days from today"),
            y=alt.Y("value:Q", title="Daily admissions", scale=y_scale),
=======
            x=alt.X(**x_kwargs),
            y=alt.Y("value:Q", title="Daily admissions"),
>>>>>>> 2b731f0c
            color="key:N",
            tooltip=[
                tooltip_dict[as_date],
                alt.Tooltip("value:Q", format=".0f", title="Admissions"),
                "key:N",
            ],
        )
        .interactive()
    )


<<<<<<< HEAD
def admitted_patients_chart(alt,
        census: pd.DataFrame,
        plot_projection_days: int,
        max_y_axis: int = None
=======
def admitted_patients_chart(
    alt,
    census: pd.DataFrame,
    plot_projection_days: int,
    as_date: bool = False
>>>>>>> 2b731f0c
) -> alt.Chart:
    """docstring"""
    census = census.rename(
        columns={
            "hosp": "Hospital Census",
            "icu": "ICU Census",
            "vent": "Ventilated Census",
        }
    )
    tooltip_dict = {False: "day", True: "date:T"}
    if as_date:
        census = add_date_column(census)
        x_kwargs = {"shorthand": "date:T", "title": "Date"}
    else:
        x_kwargs ={"shorthand": "day", "title": "Days from today"}

    y_scale = alt.Scale()

    if max_y_axis is not None:
        y_scale.domain = (0, max_y_axis)
        y_scale.clamp = True

    return (
        alt.Chart(census.head(plot_projection_days))
        .transform_fold(fold=["Hospital Census", "ICU Census", "Ventilated Census"])
        .mark_line(point=True)
        .encode(
<<<<<<< HEAD
            x=alt.X("day", title="Days from today"),
            y=alt.Y("value:Q", title="Census", scale=y_scale),
=======
            x=alt.X(**x_kwargs),
            y=alt.Y("value:Q", title="Census"),
>>>>>>> 2b731f0c
            color="key:N",
            tooltip=[
                tooltip_dict[as_date],
                alt.Tooltip("value:Q", format=".0f", title="Census"),
                "key:N",
            ],
        )
        .interactive()
    )


<<<<<<< HEAD
def additional_projections_chart(alt, i: np.ndarray,
        r: np.ndarray,
        max_y_axis: int = None
=======
def additional_projections_chart(
    alt,
    i: np.ndarray,
    r: np.ndarray,
    as_date: bool = False
>>>>>>> 2b731f0c
) -> alt.Chart:
    dat = pd.DataFrame({"Infected": i, "Recovered": r})
    dat["day"] = dat.index
    if as_date:
        dat = add_date_column(dat)
        x_kwargs = {"shorthand": "date:T", "title": "Date"}
    else:
        x_kwargs = {"shorthand": "day", "title": "Days from today"}

    y_scale = alt.Scale()

    if max_y_axis is not None:
        y_scale.domain = (0, max_y_axis)
        y_scale.clamp = True

    return (
        alt.Chart(dat)
        .transform_fold(fold=["Infected", "Recovered"])
        .mark_line()
        .encode(
<<<<<<< HEAD
            x=alt.X("index", title="Days from today"),
            y=alt.Y("value:Q", title="Case Volume", scale=y_scale),
=======
            x=alt.X(**x_kwargs),
            y=alt.Y("value:Q", title="Case Volume"),
>>>>>>> 2b731f0c
            tooltip=["key:N", "value:Q"],
            color="key:N",
        )
        .interactive()
    )


<<<<<<< HEAD
def show_additional_projections(st, alt, charting_func, i, r, max_y_axis):
=======
def show_additional_projections(st, alt, charting_func, i, r, as_date: bool = False):
>>>>>>> 2b731f0c
    st.subheader(
        "The number of infected and recovered individuals in the hospital catchment region at any given moment"
    )

<<<<<<< HEAD
    st.altair_chart(charting_func(alt, i, r, max_y_axis), use_container_width=True)
=======
    st.altair_chart(charting_func(alt, i, r, as_date=as_date), use_container_width=True)
>>>>>>> 2b731f0c


##########
# Tables #
##########


def draw_projected_admissions_table(
    st,
    projection_admits: pd.DataFrame,
    as_date: bool = False
):
    admits_table = projection_admits[np.mod(projection_admits.index, 7) == 0].copy()
    admits_table["day"] = admits_table.index
    admits_table.index = range(admits_table.shape[0])
    admits_table = admits_table.fillna(0).astype(int)

    if as_date:
        admits_table = add_date_column(
            admits_table,
            drop_day_column=True,
            date_format=DATE_FORMAT
        )

    st.table(admits_table)
    return None

def draw_census_table(st, census_df: pd.DataFrame, as_date: bool = False):
    census_table = census_df[np.mod(census_df.index, 7) == 0].copy()
    census_table.index = range(census_table.shape[0])
    census_table.loc[0, :] = 0
    census_table = census_table.dropna().astype(int)

    if as_date:
        census_table = add_date_column(
            census_table,
            drop_day_column=True,
            date_format=DATE_FORMAT
        )

    st.table(census_table)
    return None


def draw_raw_sir_simulation_table(st, n_days, s, i, r, as_date: bool = False):
    days = np.arange(0, n_days + 1)
    data_list = [days, s, i, r]
    data_dict = dict(zip(["day", "susceptible", "infections", "recovered"], data_list))
    projection_area = pd.DataFrame.from_dict(data_dict)
    infect_table = (projection_area.iloc[::7, :]).apply(np.floor)
    infect_table.index = range(infect_table.shape[0])
    infect_table["day"] = infect_table.day.astype(int)

    if as_date:
        infect_table = add_date_column(
            infect_table,
            drop_day_column=True,
            date_format=DATE_FORMAT
        )

    st.table(infect_table)<|MERGE_RESOLUTION|>--- conflicted
+++ resolved
@@ -386,45 +386,37 @@
 
 
 def new_admissions_chart(
-<<<<<<< HEAD
-    alt, projection_admits: pd.DataFrame, plot_projection_days: int,
+    alt,
+    projection_admits: pd.DataFrame,
+    plot_projection_days: int,
+    as_date: bool = False,
     max_y_axis: int = None
-=======
-    alt, projection_admits: pd.DataFrame, plot_projection_days: int, as_date: bool = False
->>>>>>> 2b731f0c
 ) -> alt.Chart:
     """docstring"""
     projection_admits = projection_admits.rename(
         columns={"hosp": "Hospitalized", "icu": "ICU", "vent": "Ventilated"}
     )
-<<<<<<< HEAD
 
     y_scale = alt.Scale()
 
     if max_y_axis is not None:
         y_scale.domain = (0, max_y_axis)
         y_scale.clamp = True
-=======
+
     tooltip_dict = {False: "day", True: "date:T"}
     if as_date:
         projection_admits = add_date_column(projection_admits)
         x_kwargs = {"shorthand": "date:T", "title": "Date"}
     else:
         x_kwargs = {"shorthand": "day", "title": "Days from today"}
->>>>>>> 2b731f0c
 
     return (
         alt.Chart(projection_admits.head(plot_projection_days))
         .transform_fold(fold=["Hospitalized", "ICU", "Ventilated"])
         .mark_line(point=True)
         .encode(
-<<<<<<< HEAD
-            x=alt.X("day", title="Days from today"),
+            x=alt.X(**x_kwargs),
             y=alt.Y("value:Q", title="Daily admissions", scale=y_scale),
-=======
-            x=alt.X(**x_kwargs),
-            y=alt.Y("value:Q", title="Daily admissions"),
->>>>>>> 2b731f0c
             color="key:N",
             tooltip=[
                 tooltip_dict[as_date],
@@ -436,18 +428,12 @@
     )
 
 
-<<<<<<< HEAD
-def admitted_patients_chart(alt,
-        census: pd.DataFrame,
-        plot_projection_days: int,
-        max_y_axis: int = None
-=======
 def admitted_patients_chart(
     alt,
     census: pd.DataFrame,
     plot_projection_days: int,
-    as_date: bool = False
->>>>>>> 2b731f0c
+    as_date: bool = False,
+    max_y_axis: int = None
 ) -> alt.Chart:
     """docstring"""
     census = census.rename(
@@ -475,13 +461,8 @@
         .transform_fold(fold=["Hospital Census", "ICU Census", "Ventilated Census"])
         .mark_line(point=True)
         .encode(
-<<<<<<< HEAD
-            x=alt.X("day", title="Days from today"),
+            x=alt.X(**x_kwargs),
             y=alt.Y("value:Q", title="Census", scale=y_scale),
-=======
-            x=alt.X(**x_kwargs),
-            y=alt.Y("value:Q", title="Census"),
->>>>>>> 2b731f0c
             color="key:N",
             tooltip=[
                 tooltip_dict[as_date],
@@ -493,17 +474,12 @@
     )
 
 
-<<<<<<< HEAD
-def additional_projections_chart(alt, i: np.ndarray,
-        r: np.ndarray,
-        max_y_axis: int = None
-=======
 def additional_projections_chart(
     alt,
     i: np.ndarray,
     r: np.ndarray,
-    as_date: bool = False
->>>>>>> 2b731f0c
+    as_date: bool = False,
+    max_y_axis: int = None
 ) -> alt.Chart:
     dat = pd.DataFrame({"Infected": i, "Recovered": r})
     dat["day"] = dat.index
@@ -524,13 +500,8 @@
         .transform_fold(fold=["Infected", "Recovered"])
         .mark_line()
         .encode(
-<<<<<<< HEAD
-            x=alt.X("index", title="Days from today"),
+            x=alt.X(**x_kwargs),
             y=alt.Y("value:Q", title="Case Volume", scale=y_scale),
-=======
-            x=alt.X(**x_kwargs),
-            y=alt.Y("value:Q", title="Case Volume"),
->>>>>>> 2b731f0c
             tooltip=["key:N", "value:Q"],
             color="key:N",
         )
@@ -538,20 +509,20 @@
     )
 
 
-<<<<<<< HEAD
-def show_additional_projections(st, alt, charting_func, i, r, max_y_axis):
-=======
-def show_additional_projections(st, alt, charting_func, i, r, as_date: bool = False):
->>>>>>> 2b731f0c
+def show_additional_projections(
+    st,
+    alt,
+    charting_func,
+    i,
+    r,
+    as_date: bool = False,
+    max_y_axis: int = None
+):
     st.subheader(
         "The number of infected and recovered individuals in the hospital catchment region at any given moment"
     )
 
-<<<<<<< HEAD
-    st.altair_chart(charting_func(alt, i, r, max_y_axis), use_container_width=True)
-=======
-    st.altair_chart(charting_func(alt, i, r, as_date=as_date), use_container_width=True)
->>>>>>> 2b731f0c
+    st.altair_chart(charting_func(alt, i, r, as_date=as_date, max_y_axis=max_y_axis), use_container_width=True)
 
 
 ##########

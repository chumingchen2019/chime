import altair as alt
import numpy as np
import pandas as pd

<<<<<<< HEAD
from .defaults import Constants
from .utils import add_date_column

DATE_FORMAT = "%b, %d" # see https://strftime.org
=======
from .defaults import Constants, RateLos
from .models import Parameters
>>>>>>> 2db80200

hide_menu_style = """
        <style>
        #MainMenu {visibility: hidden;}
        </style>
        """


########
# Text #
########


def display_header(
    st,
    total_infections,
    initial_infections,
    detection_prob,
    current_hosp,
    hosp_rate,
    S,
    market_share,
    recovery_days,
    r_naught,
    doubling_time,
    relative_contact_rate,
    r_t,
    doubling_time_t,
):

    detection_prob_str = (
        "{detection_prob:.0%}".format(detection_prob=detection_prob)
        if detection_prob is not None
        else "unknown"
    )
    st.markdown(
        """
<link rel="stylesheet" href="https://www1.pennmedicine.org/styles/shared/penn-medicine-header.css">

<div class="penn-medicine-header__content">
    <a href="https://www.pennmedicine.org" class="penn-medicine-header__logo"
        title="Go to the Penn Medicine home page">Penn Medicine</a>
    <a id="title" class="penn-medicine-header__title">Penn Medicine - COVID-19 Hospital Impact Model for Epidemics</a>
</div>
    """,
        unsafe_allow_html=True,
    )
    st.markdown(
        """*This tool was developed by the [Predictive Healthcare team](http://predictivehealthcare.pennmedicine.org/) at
    Penn Medicine. For questions and comments please see our
    [contact page](http://predictivehealthcare.pennmedicine.org/contact/). Code can be found on [Github](https://github.com/CodeForPhilly/chime).
    Join our [Slack channel](https://codeforphilly.org/chat?channel=covid19-chime-penn) if you would like to get involved!*"""
    )

    st.markdown(
        """The estimated number of currently infected individuals is **{total_infections:.0f}**. The **{initial_infections}**
    confirmed cases in the region imply a **{detection_prob_str}** rate of detection. This is based on current inputs for
    Hospitalizations (**{current_hosp}**), Hospitalization rate (**{hosp_rate:.0%}**), Region size (**{S}**),
    and Hospital market share (**{market_share:.0%}**).

An initial doubling time of **{doubling_time}** days and a recovery time of **{recovery_days}** days imply an $R_0$ of
**{r_naught:.2f}**.

**Mitigation**: A **{relative_contact_rate:.0%}** reduction in social contact after the onset of the
outbreak reduces the doubling time to **{doubling_time_t:.1f}** days, implying an effective $R_t$ of **${r_t:.2f}$**.
""".format(
            total_infections=total_infections,
            initial_infections=initial_infections,
            detection_prob_str=detection_prob_str,
            current_hosp=current_hosp,
            hosp_rate=hosp_rate,
            S=S,
            market_share=market_share,
            recovery_days=recovery_days,
            r_naught=r_naught,
            doubling_time=doubling_time,
            relative_contact_rate=relative_contact_rate,
            r_t=r_t,
            doubling_time_t=doubling_time_t,
        )
    )

    return None


def display_sidebar(st, d: Constants) -> Parameters:
    # Initialize variables
    # these functions create input elements and bind the values they are set to
    # to the variables they are set equal to
    # it's kindof like ember or angular if you are familiar with those

    if d.known_infected < 1:
        raise ValueError("Known cases must be larger than one to enable predictions.")

    current_hospitalized = st.sidebar.number_input(
        "Currently Hospitalized COVID-19 Patients",
        min_value=0,
        value=d.current_hospitalized,
        step=1,
        format="%i"
    )

    doubling_time = st.sidebar.number_input(
        "Doubling time before social distancing (days)",
        min_value=0,
        value=d.doubling_time,
        step=1,
        format="%i"
    )

    relative_contact_rate = (
        st.sidebar.number_input(
            "Social distancing (% reduction in social contact)",
            min_value=0,
            max_value=100,
            value=d.relative_contact_rate * 100,
            step=5,
            format="%i",
        )
        / 100.0
    )

    hospitalized_rate = (
        st.sidebar.number_input(
            "Hospitalization %(total infections)",
            min_value=0.001,
            max_value=100.0,
            value=d.hospitalized.rate * 100,
            step=1.0, format="%f",
        )
        / 100.0
    )
    icu_rate = (
        st.sidebar.number_input(
            "ICU %(total infections)",
            min_value=0.0,
            max_value=100.0,
            value=d.icu.rate * 100,
            step=1.0,
            format="%f"
        )
        / 100.0
    )
    ventilated_rate = (
        st.sidebar.number_input(
            "Ventilated %(total infections)",
            min_value=0.0,
            max_value=100.0,
            value=d.ventilated.rate * 100,
            step=1.0,
            format="%f"
        )
        / 100.0
    )

    hospitalized_los = st.sidebar.number_input(
        "Hospital Length of Stay",
        min_value=0,
        value=d.hospitalized.length_of_stay,
        step=1,
        format="%i",
    )
    icu_los = st.sidebar.number_input(
        "ICU Length of Stay",
        min_value=0,
        value=d.icu.length_of_stay,
        step=1,
        format="%i",
    )
    ventilated_los = st.sidebar.number_input(
        "Vent Length of Stay",
        min_value=0,
        value=d.ventilated.length_of_stay,
        step=1,
        format="%i",
    )

    market_share = (
        st.sidebar.number_input(
            "Hospital Market Share (%)",
            min_value=0.001,
            max_value=100.0,
            value=d.market_share * 100,
            step=1.0,
            format="%f"
        )
        / 100.0
    )
    susceptible = st.sidebar.number_input(
        "Regional Population",
        min_value=1,
        value=d.region.susceptible,
        step=100000,
        format="%i"
    )

    known_infected = st.sidebar.number_input(
        "Currently Known Regional Infections (only used to compute detection rate - does not change projections)",
        min_value=0,
        value=d.known_infected,
        step=10,
        format="%i",
    )

    return Parameters(
        current_hospitalized=current_hospitalized,
        doubling_time=doubling_time,
        known_infected=known_infected,
        market_share=market_share,
        relative_contact_rate=relative_contact_rate,
        susceptible=susceptible,

        hospitalized=RateLos(hospitalized_rate, hospitalized_los),
        icu=RateLos(icu_rate, icu_los),
        ventilated=RateLos(ventilated_rate, ventilated_los)
    )


def display_n_days_slider(st, p: Parameters, d: Constants):
    """Display n_days_slider."""
    p.n_days = st.slider(
        "Number of days to project",
        min_value=30,
        max_value=200,
        value=d.n_days,
        step=1,
        format="%i"
    )


def show_more_info_about_this_tool(
    st,
    recovery_days,
    doubling_time,
    r_naught,
    relative_contact_rate,
    doubling_time_t,
    r_t,
    inputs: Constants,
    notes: str = ''
):
    """a lot of streamlit writing to screen."""
    st.subheader(
        "[Discrete-time SIR modeling](https://mathworld.wolfram.com/SIRModel.html) of infections/recovery"
    )
    st.markdown(
        """The model consists of individuals who are either _Susceptible_ ($S$), _Infected_ ($I$), or _Recovered_ ($R$).

The epidemic proceeds via a growth and decline process. This is the core model of infectious disease spread and has been in use in epidemiology for many years."""
    )
    st.markdown("""The dynamics are given by the following 3 equations.""")

    st.latex("S_{t+1} = (-\\beta S_t I_t) + S_t")
    st.latex("I_{t+1} = (\\beta S_t I_t - \\gamma I_t) + I_t")
    st.latex("R_{t+1} = (\\gamma I_t) + R_t")

    st.markdown(
        """To project the expected impact to Penn Medicine, we estimate the terms of the model.

To do this, we use a combination of estimates from other locations, informed estimates based on logical reasoning, and best guesses from the American Hospital Association.


### Parameters

The model's parameters, $\\beta$ and $\\gamma$, determine the virulence of the epidemic.

$$\\beta$$ can be interpreted as the _effective contact rate_:
"""
    )
    st.latex("\\beta = \\tau \\times c")

    st.markdown(
        """which is the transmissibility ($\\tau$) multiplied by the average number of people exposed ($$c$$).  The transmissibility is the basic virulence of the pathogen.  The number of people exposed $c$ is the parameter that can be changed through social distancing.


$\\gamma$ is the inverse of the mean recovery time, in days.  I.e.: if $\\gamma = 1/{recovery_days}$, then the average infection will clear in {recovery_days} days.

An important descriptive parameter is the _basic reproduction number_, or $R_0$.  This represents the average number of people who will be infected by any given infected person.  When $R_0$ is greater than 1, it means that a disease will grow.  Higher $R_0$'s imply more rapid growth.  It is defined as """.format(
            recovery_days=int(recovery_days)
        )
    )
    st.latex("R_0 = \\beta /\\gamma")

    st.markdown(
        """

$R_0$ gets bigger when

- there are more contacts between people
- when the pathogen is more virulent
- when people have the pathogen for longer periods of time

A doubling time of {doubling_time} days and a recovery time of {recovery_days} days imply an $R_0$ of {r_naught:.2f}.

#### Effect of social distancing

After the beginning of the outbreak, actions to reduce social contact will lower the parameter $c$.  If this happens at
time $t$, then the number of people infected by any given infected person is $R_t$, which will be lower than $R_0$.

A {relative_contact_rate:.0%} reduction in social contact would increase the time it takes for the outbreak to double,
to {doubling_time_t:.2f} days from {doubling_time:.2f} days, with a $R_t$ of {r_t:.2f}.

#### Using the model

We need to express the two parameters $\\beta$ and $\\gamma$ in terms of quantities we can estimate.

- $\\gamma$:  the CDC is recommending 14 days of self-quarantine, we'll use $\\gamma = 1/{recovery_days}$.
- To estimate $$\\beta$$ directly, we'd need to know transmissibility and social contact rates.  since we don't know these things, we can extract it from known _doubling times_.  The AHA says to expect a doubling time $T_d$ of 7-10 days. That means an early-phase rate of growth can be computed by using the doubling time formula:
""".format(
            doubling_time=doubling_time,
            recovery_days=recovery_days,
            r_naught=r_naught,
            relative_contact_rate=relative_contact_rate,
            doubling_time_t=doubling_time_t,
            r_t=r_t,
        )
    )
    st.latex("g = 2^{1/T_d} - 1")

    st.markdown(
        """
- Since the rate of new infections in the SIR model is $g = \\beta S - \\gamma$, and we've already computed $\\gamma$, $\\beta$ becomes a function of the initial population size of susceptible individuals.
$$\\beta = (g + \\gamma)$$.


### Initial Conditions

- {notes} \n
""".format(notes=notes) + "- " + "| \n".join(f"{key} = {value} " for key,value in inputs.region.__dict__.items() if key != '_s')
    )
    return None


def write_definitions(st):
    st.subheader("Guidance on Selecting Inputs")
    st.markdown(
        """* **Hospitalized COVID-19 Patients:** The number of patients currently hospitalized with COVID-19 **at your hospital(s)**. This number is used in conjunction with Hospital Market Share and Hospitalization % to estimate the total number of infected individuals in your region.
* **Doubling Time (days):** This parameter drives the rate of new cases during the early phases of the outbreak. The American Hospital Association currently projects doubling rates between 7 and 10 days. This is the doubling time you expect under status quo conditions. To account for reduced contact and other public health interventions, modify the _Social distancing_ input.
* **Social distancing (% reduction in person-to-person physical contact):** This parameter allows users to explore how reduction in interpersonal contact & transmission (hand-washing) might slow the rate of new infections. It is your estimate of how much social contact reduction is being achieved in your region relative to the status quo. While it is unclear how much any given policy might affect social contact (eg. school closures or remote work), this parameter lets you see how projections change with percentage reductions in social contact.
* **Hospitalization %(total infections):** Percentage of **all** infected cases which will need hospitalization.
* **ICU %(total infections):** Percentage of **all** infected cases which will need to be treated in an ICU.
* **Ventilated %(total infections):** Percentage of **all** infected cases which will need mechanical ventilation.
* **Hospital Length of Stay:** Average number of days of treatment needed for hospitalized COVID-19 patients.
* **ICU Length of Stay:** Average number of days of ICU treatment needed for ICU COVID-19 patients.
* **Vent Length of Stay:**  Average number of days of ventilation needed for ventilated COVID-19 patients.
* **Hospital Market Share (%):** The proportion of patients in the region that are likely to come to your hospital (as opposed to other hospitals in the region) when they get sick. One way to estimate this is to look at all of the hospitals in your region and add up all of the beds. The number of beds at your hospital divided by the total number of beds in the region times 100 will give you a reasonable starting estimate.
* **Regional Population:** Total population size of the catchment region of your hospital(s).
* **Currently Known Regional Infections**: The number of infections reported in your hospital's catchment region. This is only used to compute detection rate - **it will not change projections**. This input is used to estimate the detection rate of infected individuals.
    """
    )


def write_footer(st):
    st.subheader("References & Acknowledgements")
    st.markdown(
        """* AHA Webinar, Feb 26, James Lawler, MD, an associate professor University of Nebraska Medical Center, What Healthcare Leaders Need To Know: Preparing for the COVID-19
* We would like to recognize the valuable assistance in consultation and review of model assumptions by Michael Z. Levy, PhD, Associate Professor of Epidemiology, Department of Biostatistics, Epidemiology and Informatics at the Perelman School of Medicine
    """
    )
    st.markdown("© 2020, The Trustees of the University of Pennsylvania")


##########
# Charts #
##########


def new_admissions_chart(
    alt, projection_admits: pd.DataFrame, plot_projection_days: int, as_date: bool = False
) -> alt.Chart:
    """docstring"""
    projection_admits = projection_admits.rename(
        columns={"hosp": "Hospitalized", "icu": "ICU", "vent": "Ventilated"}
    )

    if as_date:
        projection_admits = add_date_column(projection_admits)
        x_kwargs = {"shorthand": "date:T", "title": "Date"}
    else:
        x_kwargs = {"shorthand": "day", "title": "Days from today"}

    return (
        alt.Chart(projection_admits.head(plot_projection_days))
        .transform_fold(fold=["Hospitalized", "ICU", "Ventilated"])
        .mark_line(point=True)
        .encode(
            x=alt.X(**x_kwargs),
            y=alt.Y("value:Q", title="Daily admissions"),
            color="key:N",
            tooltip=[
                "day",
                alt.Tooltip("value:Q", format=".0f", title="Admissions"),
                "key:N",
            ],
        )
        .interactive()
    )


def admitted_patients_chart(
    alt,
    census: pd.DataFrame,
    plot_projection_days: int,
    as_date: bool = False
) -> alt.Chart:
    """docstring"""
    census = census.rename(
        columns={
            "hosp": "Hospital Census",
            "icu": "ICU Census",
            "vent": "Ventilated Census",
        }
    )
    if as_date:
        census = add_date_column(census)
        x_kwargs = {"shorthand": "date:T", "title": "Date"}
    else:
        x_kwargs ={"shorthand": "day", "title": "Days from today"}

    return (
        alt.Chart(census.head(plot_projection_days))
        .transform_fold(fold=["Hospital Census", "ICU Census", "Ventilated Census"])
        .mark_line(point=True)
        .encode(
            x=alt.X(**x_kwargs),
            y=alt.Y("value:Q", title="Census"),
            color="key:N",
            tooltip=[
                "day",
                alt.Tooltip("value:Q", format=".0f", title="Census"),
                "key:N",
            ],
        )
        .interactive()
    )


def additional_projections_chart(
    alt,
    i: np.ndarray,
    r: np.ndarray,
    as_date: bool = False
) -> alt.Chart:
    dat = pd.DataFrame({"Infected": i, "Recovered": r})
    dat["day"] = dat.index
    if as_date:
        dat = add_date_column(dat)
        x_kwargs = {"shorthand": "date:T", "title": "Date"}
    else:
        x_kwargs = {"shorthand": "day", "title": "Days from today"}

    return (
        alt.Chart(dat)
        .transform_fold(fold=["Infected", "Recovered"])
        .mark_line()
        .encode(
            x=alt.X(**x_kwargs),
            y=alt.Y("value:Q", title="Case Volume"),
            tooltip=["key:N", "value:Q"],
            color="key:N",
        )
        .interactive()
    )


def show_additional_projections(st, alt, charting_func, i, r, as_date: bool = False):
    st.subheader(
        "The number of infected and recovered individuals in the hospital catchment region at any given moment"
    )

    st.altair_chart(charting_func(alt, i, r, as_date=as_date), use_container_width=True)


##########
# Tables #
##########


def draw_projected_admissions_table(
    st,
    projection_admits: pd.DataFrame,
    as_date: bool = False
):
    admits_table = projection_admits[np.mod(projection_admits.index, 7) == 0].copy()
    admits_table["day"] = admits_table.index
    admits_table.index = range(admits_table.shape[0])
    admits_table = admits_table.fillna(0).astype(int)

    if as_date:
        admits_table = add_date_column(
            admits_table,
            drop_day_column=True,
            date_format=DATE_FORMAT
        )

    st.table(admits_table)
    return None

def draw_census_table(st, census_df: pd.DataFrame, as_date: bool = False):
    census_table = census_df[np.mod(census_df.index, 7) == 0].copy()
    census_table.index = range(census_table.shape[0])
    census_table.loc[0, :] = 0
    census_table = census_table.dropna().astype(int)

    if as_date:
        census_table = add_date_column(
            census_table,
            drop_day_column=True,
            date_format=DATE_FORMAT
        )

    st.table(census_table)
    return None


def draw_raw_sir_simulation_table(st, n_days, s, i, r, as_date: bool = False):
    days = np.arange(0, n_days + 1)
    data_list = [days, s, i, r]
    data_dict = dict(zip(["day", "susceptible", "infections", "recovered"], data_list))
    projection_area = pd.DataFrame.from_dict(data_dict)
    infect_table = (projection_area.iloc[::7, :]).apply(np.floor)
    infect_table.index = range(infect_table.shape[0])
    infect_table["day"] = infect_table.day.astype(int)

    if as_date:
        infect_table = add_date_column(
            infect_table,
            drop_day_column=True,
            date_format=DATE_FORMAT
        )

    st.table(infect_table)<|MERGE_RESOLUTION|>--- conflicted
+++ resolved
@@ -2,15 +2,11 @@
 import numpy as np
 import pandas as pd
 
-<<<<<<< HEAD
-from .defaults import Constants
+from .defaults import Constants, RateLos
 from .utils import add_date_column
-
+from .models import Parameters
 DATE_FORMAT = "%b, %d" # see https://strftime.org
-=======
-from .defaults import Constants, RateLos
-from .models import Parameters
->>>>>>> 2db80200
+
 
 hide_menu_style = """
         <style>

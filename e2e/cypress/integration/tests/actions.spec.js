/// <reference types="cypress" />

context('Actions', () => {
  beforeEach(() => {
    cy.visit('/')
  });

  it('All + elements are clickable', () => {
    cy.get('.step-up').click( { multiple: true } );

    // This gets the "first" input from the sidebar. From clicking step up,
    // the Regional Population should increase from default 4119405 to 4219405.
<<<<<<< HEAD
    // Updated to 3600001
    cy.get('input.st-al').eq(0)
      .should('has.value', '360001')
=======
    cy.get('input.st-al').eq(0)
      .should('has.value', '4119406')
>>>>>>> e1f3acae
  })
});<|MERGE_RESOLUTION|>--- conflicted
+++ resolved
@@ -10,13 +10,8 @@
 
     // This gets the "first" input from the sidebar. From clicking step up,
     // the Regional Population should increase from default 4119405 to 4219405.
-<<<<<<< HEAD
-    // Updated to 3600001
+    // Updated to 3600000
     cy.get('input.st-al').eq(0)
-      .should('has.value', '360001')
-=======
-    cy.get('input.st-al').eq(0)
-      .should('has.value', '4119406')
->>>>>>> e1f3acae
+      .should('has.value', '3600000')
   })
 });
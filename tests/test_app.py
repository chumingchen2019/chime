--- conflicted
+++ resolved
@@ -7,13 +7,8 @@
 import numpy as np  # type: ignore
 import altair as alt  # type: ignore
 
-<<<<<<< HEAD
-from src.penn_chime.charts import new_admissions_chart, admitted_patients_chart
+from src.penn_chime.charts import new_admissions_chart, admitted_patients_chart, chart_descriptions
 from src.penn_chime.models import sir, sim_sir, build_admissions_df, build_census_df
-=======
-from src.penn_chime.charts import new_admissions_chart, admitted_patients_chart, chart_descriptions
-from src.penn_chime.models import sir, sim_sir, build_admissions_df
->>>>>>> 4177e463
 from src.penn_chime.parameters import Parameters
 from src.penn_chime.presentation import display_header
 from src.penn_chime.settings import DEFAULTS
@@ -264,20 +259,7 @@
         == len(param.recovered_v)
         == param.n_days + 1
         == 3
-<<<<<<< HEAD
     )
-=======
-    )
-
-    # test that admissions are being properly calculated (thanks @PhilMiller)
-    admissions = build_admissions_df(param)
-    cumulative_admissions = admissions.cumsum()
-    diff = cumulative_admissions["Hospitalized"][1:-1] - (
-        0.05 * 0.05 * (param.infected_v[1:-1] + param.recovered_v[1:-1]) - 100
-    )
-    assert (diff.abs() < 0.1).all()
-    assert len(param.susceptible_v) == len(param.infected_v) == len(param.recovered_v) == param.n_days + 1 == 3
-
 
 def test_chart_descriptions():
     # new admissions chart
@@ -313,5 +295,4 @@
 
     assert str(ceil(chart.data['Ventilated'].max())) in description
     assert str(chart.data['ICU'].idxmax()) not in description
-    assert datetime.datetime.strftime(chart.data.iloc[chart.data['ICU'].idxmax()].date, '%b %d') in description
->>>>>>> 4177e463
+    assert datetime.datetime.strftime(chart.data.iloc[chart.data['ICU'].idxmax()].date, '%b %d') in description
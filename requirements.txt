<<<<<<< HEAD
-e .
=======
streamlit
pandas
numpy
pytest
altair
dash
dash_bootstrap_components
pyyaml
gunicorn
>>>>>>> 76a4a575
<|MERGE_RESOLUTION|>--- conflicted
+++ resolved
@@ -1,6 +1,4 @@
-<<<<<<< HEAD
 -e .
-=======
 streamlit
 pandas
 numpy
@@ -9,5 +7,4 @@
 dash
 dash_bootstrap_components
 pyyaml
-gunicorn
->>>>>>> 76a4a575
+gunicorn
--- conflicted
+++ resolved
@@ -18,12 +18,10 @@
 .mypy_cache/
 __pycache__/
 
-<<<<<<< HEAD
-=======
+
 # Module trash
 *.egg-info
 
 # Notebooks
 devel.ipynb
 .ipynb_checkpoints
->>>>>>> 6ebc40e4

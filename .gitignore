--- conflicted
+++ resolved
@@ -17,10 +17,6 @@
 # mypy
 .mypy_cache/
 __pycache__/
-<<<<<<< HEAD
-results/
-=======
-
 
 # Module trash
 *.egg-info
@@ -28,4 +24,6 @@
 # Notebooks
 devel.ipynb
 .ipynb_checkpoints
->>>>>>> 74defe5e
+
+# build artifacts
+results/
--- conflicted
+++ resolved
@@ -69,10 +69,6 @@
   tls:
   - hosts:
     - penn-chime.phl.io
-<<<<<<< HEAD
-=======
-    - lke.penn-chime.phl.io
->>>>>>> e0c08212
     secretName: tls-secret
   rules:
   - host: penn-chime.phl.io

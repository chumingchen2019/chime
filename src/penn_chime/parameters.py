--- conflicted
+++ resolved
@@ -23,134 +23,33 @@
         icu: RateLos,
         ventilated: RateLos,
 
+        as_date: bool = False,
         market_share: float = 1.0,
         max_y_axis: int = None,
-<<<<<<< HEAD
-        n_days: int = 0,
+        n_days: int = 60,
         recovery_days: int = 14,
-=======
-        n_days: int = None,
-        as_date: bool = False
->>>>>>> 051d404c
     ):
-        """
-        __init__.
-        """
         self.current_hospitalized = current_hospitalized
         self.doubling_time = doubling_time
         self.known_infected = known_infected
         self.relative_contact_rate = relative_contact_rate
         self.susceptible = susceptible
 
+        self.hospitalized = hospitalized
+        self.icu = icu
+        self.ventilated = ventilated
+
+        self.as_date = as_date
         self.market_share = market_share
         self.max_y_axis = max_y_axis
         self.n_days = n_days
         self.recovery_days = recovery_days
 
-        self.hospitalized = hospitalized
-        self.icu = icu
-        self.ventilated = ventilated
-
-<<<<<<< HEAD
-        # TODO dataframe
         self.dispositions = {
             "hospitalized": hospitalized,
             "icu": icu,
             "ventilated": ventilated,
         }
-=======
-        self.max_y_axis = max_y_axis
-        self.as_date = as_date
-
-        self.rates = tuple(each.rate for each in (hospitalized, icu, ventilated))
-        self.lengths_of_stay = tuple(
-            each.length_of_stay for each in (hospitalized, icu, ventilated)
-        )
-
-        # Note: this should not be an integer.
-        # We're appoximating infected from what we do know.
-        # TODO market_share > 0, hosp_rate > 0
-        self.infected = infected = (
-            current_hospitalized / market_share / hospitalized.rate
-        )
-
-        self.detection_probability = (
-            known_infected / infected if infected > 1.0e-7 else None
-        )
-
-        # TODO missing initial recovered value
-        self.recovered = 0.0
-
-        self.intrinsic_growth_rate = intrinsic_growth_rate = (
-            2.0 ** (1.0 / doubling_time) - 1.0 if doubling_time > 0.0 else 0.0
-        )
-
-        # TODO make this configurable, or more nuanced
-        self.recovery_days = recovery_days = 14.0
-
-        self.gamma = gamma = 1.0 / recovery_days
-
-        # Contact rate, beta
-        self.beta = beta = (
-            (intrinsic_growth_rate + gamma)
-            / susceptible
-            * (1.0 - relative_contact_rate)
-        )  # {rate based on doubling time} / {initial susceptible}
-
-        # r_t is r_0 after distancing
-        self.r_t = beta / gamma * susceptible
-
-        # Simplify equation to avoid division by zero:
-        # self.r_naught = r_t / (1.0 - relative_contact_rate)
-        self.r_naught = (intrinsic_growth_rate + gamma) / gamma
-
-        # doubling time after distancing
-        # TODO constrain values np.log2(...) > 0.0
-        self.doubling_time_t = 1.0 / log2(beta * susceptible - gamma + 1)
-
-        self.dispositions = None
-        self.susceptible_v = self.infected_v = self.recovered_v = None
-        self.hospitalized_v = self.icu_v = self.ventilated_v = None
-
-        if n_days is not None:
-            self.n_days = n_days
-
-    @property
-    def n_days(self):
-        return self._n_days
-
-    @n_days.setter
-    def n_days(self, n_days: int):
-        self._n_days = n_days
-
-        s_v, i_v, r_v = sim_sir(
-            self.susceptible,
-            self.infected,
-            self.recovered,
-            self.beta,
-            self.gamma,
-            n_days,
-        )
-        self.susceptible_v, self.infected_v, self.recovered_v = s_v, i_v, r_v
-
-        i_hospitalized_v, i_icu_v, i_ventilated_v = get_dispositions(
-            i_v, self.rates, self.market_share
-        )
-        r_hospitalized_v, r_icu_v, r_ventilated_v = get_dispositions(
-            r_v, self.rates, self.market_share
-        )
-
-        self.dispositions = (
-            i_hospitalized_v + r_hospitalized_v,
-            i_icu_v + r_icu_v,
-            i_ventilated_v + r_ventilated_v,
-        )
-
-        self.hospitalized_v, self.icu_v, self.ventilated_v = (
-            i_hospitalized_v,
-            i_icu_v,
-            i_ventilated_v,
-        )
 
     def change_date(self):
         """
@@ -158,5 +57,4 @@
         longer match current results, indicating when users should
         re-run their reports
         """
-        return "March 23 2020"
->>>>>>> 051d404c
+        return "March 23 2020"
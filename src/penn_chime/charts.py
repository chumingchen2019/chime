--- conflicted
+++ resolved
@@ -1,4 +1,3 @@
-
 from datetime import datetime
 from math import ceil
 from typing import Dict, Optional
@@ -12,10 +11,7 @@
 
 
 def build_admits_chart(
-    *,
-    alt,
-    admits_floor_df: pd.DataFrame,
-    max_y_axis: Optional[int] = None,
+    *, alt, admits_floor_df: pd.DataFrame, max_y_axis: Optional[int] = None
 ) -> Chart:
     """Build admits chart."""
     y_scale = alt.Scale()
@@ -25,7 +21,7 @@
     x = dict(shorthand="date:T", title="Date", axis=alt.Axis(format=(DATE_FORMAT)))
     y = dict(shorthand="value:Q", title="Daily admissions", scale=y_scale)
     color = "key:N"
-    tooltip=["date:T", alt.Tooltip("value:Q", format=".0f", title="Admit"), "key:N"]
+    tooltip = ["date:T", alt.Tooltip("value:Q", format=".0f", title="Admit"), "key:N"]
 
     # TODO fix the fold to allow any number of dispositions
     points = (
@@ -33,7 +29,6 @@
         .transform_fold(fold=["hospitalized", "icu", "ventilated"])
         .encode(x=alt.X(**x), y=alt.Y(**y), color=color, tooltip=tooltip)
         .mark_line(point=True)
-<<<<<<< HEAD
         .encode(
             x=alt.X(**x_kwargs),
             y=alt.Y("value:Q", title="Daily admissions", scale=y_scale),
@@ -44,9 +39,8 @@
                 "key:N",
             ],
         )
-        .configure_legend(orient='bottom').interactive()
-=======
->>>>>>> 029bd804
+        .configure_legend(orient="bottom")
+        .interactive()
     )
     bar = (
         alt.Chart()
@@ -57,12 +51,8 @@
     return alt.layer(points, bar, data=admits_floor_df)
 
 
-
 def build_census_chart(
-    *,
-    alt,
-    census_floor_df: pd.DataFrame,
-    max_y_axis: Optional[int] = None,
+    *, alt, census_floor_df: pd.DataFrame, max_y_axis: Optional[int] = None
 ) -> Chart:
     """Build census chart."""
     y_scale = alt.Scale()
@@ -80,7 +70,6 @@
         .transform_fold(fold=["hospitalized", "icu", "ventilated"])
         .encode(x=alt.X(**x), y=alt.Y(**y), color=color, tooltip=tooltip)
         .mark_line(point=True)
-<<<<<<< HEAD
         .encode(
             x=alt.X(**x_kwargs),
             y=alt.Y("value:Q", title="Census", scale=y_scale),
@@ -91,9 +80,8 @@
                 "key:N",
             ],
         )
-        .configure_legend(orient='bottom').interactive()
-=======
->>>>>>> 029bd804
+        .configure_legend(orient="bottom")
+        .interactive()
     )
     bar = (
         alt.Chart()
@@ -105,10 +93,7 @@
 
 
 def build_sim_sir_w_date_chart(
-    *,
-    alt,
-    sim_sir_w_date_floor_df: pd.DataFrame,
-    max_y_axis: Optional[int] = None,
+    *, alt, sim_sir_w_date_floor_df: pd.DataFrame, max_y_axis: Optional[int] = None
 ) -> Chart:
     """Build sim sir w date chart."""
     y_scale = alt.Scale()
@@ -126,16 +111,14 @@
         .transform_fold(fold=["susceptible", "infected", "recovered"])
         .encode(x=alt.X(**x), y=alt.Y(**y), color=color, tooltip=tooltip)
         .mark_line()
-<<<<<<< HEAD
         .encode(
             x=alt.X(**x_kwargs),
             y=alt.Y("value:Q", title="Case Volume", scale=y_scale),
             tooltip=["key:N", "value:Q"],
             color="key:N",
         )
-            .configure_legend (orient='bottom').interactive()
-=======
->>>>>>> 029bd804
+        .configure_legend(orient="bottom")
+        .interactive()
     )
     bar = (
         alt.Chart()
@@ -147,10 +130,7 @@
 
 
 def build_descriptions(
-    *,
-    chart: Chart,
-    labels: Dict[str, str],
-    suffix: str = ""
+    *, chart: Chart, labels: Dict[str, str], suffix: str = ""
 ) -> str:
     """
 
@@ -184,15 +164,14 @@
         )
 
     if asterisk:
-        messages.append("_* The max is at the upper bound of the data, and therefore may not be the actual max_")
+        messages.append(
+            "_* The max is at the upper bound of the data, and therefore may not be the actual max_"
+        )
     return "\n\n".join(messages)
 
 
 def build_table(
-    *,
-    df: pd.DataFrame,
-    labels: Dict[str, str],
-    modulo: int = 1,
+    *, df: pd.DataFrame, labels: Dict[str, str], modulo: int = 1
 ) -> pd.DataFrame:
     table_df = df[np.mod(df.day, modulo) == 0].copy()
     table_df.date = table_df.date.dt.strftime(DATE_FORMAT)

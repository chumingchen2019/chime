--- conflicted
+++ resolved
@@ -17,14 +17,8 @@
 
 class SimSirModel:
 
-<<<<<<< HEAD
     def __init__(self, p: Parameters):
-        # TODO missing initial recovered value
-        susceptible = p.susceptible
-=======
-    def __init__(self, p: Parameters) -> SimSirModel:
         # TODO missing initial non-zero 'recovered' value
->>>>>>> e0c08212
         recovered = 0.0
         recovery_days = p.recovery_days
 

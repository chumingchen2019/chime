"""Models.

Changes affecting results or their presentation should also update
parameters.py `change_date`, so users can see when results have last
changed
"""

from __future__ import annotations

from typing import Dict, Generator, Tuple

import numpy as np  # type: ignore
import pandas as pd  # type: ignore

from .parameters import Parameters


class SimSirModel:

    def __init__(self, p: Parameters) -> SimSirModel:
        # TODO missing initial recovered value
        susceptible = p.susceptible
        recovered = 0.0
        recovery_days = p.recovery_days

        rates = {
            key: d.rate
            for key, d in p.dispositions.items()
        }

        lengths_of_stay = {
            key: d.length_of_stay
            for key, d in p.dispositions.items()
        }

        # Note: this should not be an integer.
        # We're appoximating infected from what we do know.
        # TODO market_share > 0, hosp_rate > 0
        infected = (
            p.current_hospitalized / p.market_share / p.hospitalized.rate
        )

        detection_probability = (
            p.known_infected / infected if infected > 1.0e-7 else None
        )

        intrinsic_growth_rate = \
            (2.0 ** (1.0 / p.doubling_time) - 1.0) if p.doubling_time > 0.0 else 0.0

        gamma = 1.0 / recovery_days

        # Contact rate, beta
        beta = (
            (intrinsic_growth_rate + gamma)
            / susceptible
            * (1.0 - p.relative_contact_rate)
        )  # {rate based on doubling time} / {initial susceptible}

        # r_t is r_0 after distancing
        r_t = beta / gamma * susceptible

        # Simplify equation to avoid division by zero:
        # self.r_naught = r_t / (1.0 - relative_contact_rate)
        r_naught = (intrinsic_growth_rate + gamma) / gamma
        doubling_time_t = 1.0 / np.log2(
            beta * susceptible - gamma + 1)

        raw_df = sim_sir_df(
            susceptible,
            infected,
            recovered,
            beta,
            gamma,
            p.n_days,
        )
        dispositions_df = build_dispositions_df(raw_df, rates, p.market_share)
        admits_df = build_admits_df(dispositions_df)
        census_df = build_census_df(admits_df, lengths_of_stay)

        self.susceptible = susceptible
        self.infected = infected
        self.recovered = recovered

        self.detection_probability = detection_probability
        self.recovered = recovered
        self.intrinsic_growth_rate = intrinsic_growth_rate
        self.gamma = gamma
        self.beta = beta
        self.r_t = r_t
        self.r_naught = r_naught
        self.doubling_time_t = doubling_time_t
        self.raw_df = raw_df
        self.dispositions_df = dispositions_df
        self.admits_df = admits_df
        self.census_df = census_df
        self.daily_growth = daily_growth_helper(p.doubling_time)
        self.daily_growth_t = daily_growth_helper(doubling_time_t)


def sir(
    s: float, i: float, r: float, beta: float, gamma: float, n: float
) -> Tuple[float, float, float]:
    """The SIR model, one time step."""
    s_n = (-beta * s * i) + s
    i_n = (beta * s * i - gamma * i) + i
    r_n = gamma * i + r
    if s_n < 0.0:
        s_n = 0.0
    if i_n < 0.0:
        i_n = 0.0
    if r_n < 0.0:
        r_n = 0.0

    scale = n / (s_n + i_n + r_n)
    return s_n * scale, i_n * scale, r_n * scale


def gen_sir(
    s: float, i: float, r: float, beta: float, gamma: float, n_days: int
) -> Generator[Tuple[float, float, float], None, None]:
    """Simulate SIR model forward in time yielding tuples."""
    s, i, r = (float(v) for v in (s, i, r))
    n = s + i + r
    for d in range(n_days + 1):
        yield d, s, i, r
        s, i, r = sir(s, i, r, beta, gamma, n)


def sim_sir_df(
    s: float, i: float, r: float, beta: float, gamma: float, n_days: int
) -> pd.DataFrame:
    """Simulate the SIR model forward in time."""
    return pd.DataFrame(
        data=gen_sir(s, i, r, beta, gamma, n_days),
        columns=("day", "susceptible", "infected", "recovered"),
    )

def build_dispositions_df(
    sim_sir_df: pd.DataFrame,
    rates: Dict[str, float],
    market_share: float,
) -> pd.DataFrame:
    """Get dispositions of patients adjusted by rate and market_share."""
    patients = sim_sir_df.infected + sim_sir_df.recovered
    return pd.DataFrame({
        "day": sim_sir_df.day,
        **{
            key: patients * rate * market_share
            for key, rate in rates.items()
        }
    })


def build_admits_df(dispositions_df: pd.DataFrame) -> pd.DataFrame:
    """Build admits dataframe from dispositions."""
    admits_df = dispositions_df.iloc[:-1, :] - dispositions_df.shift(1)
    admits_df.day = dispositions_df.day
    return admits_df


def build_census_df(
    admits_df: pd.DataFrame,
    lengths_of_stay: Dict[str, int],
) -> pd.DataFrame:
    """ALOS for each disposition of COVID-19 case (total guesses)"""
    return pd.DataFrame({
        'day': admits_df.day,
        **{
            key: (
                admits_df[key].cumsum().iloc[:-los]
                - admits_df[key].cumsum().shift(los).fillna(0)
            ).apply(np.ceil)
            for key, los in lengths_of_stay.items()
        }
    })


<<<<<<< HEAD
def build_admissions_df(p) -> pd.DataFrame:
    """Build admissions dataframe from Parameters."""
    days = np.array(range(0, p.n_days + 1))
    data_dict = dict(
        zip(
            ["day", "Hospitalized", "ICU", "Ventilated"],
            [days] + [disposition for disposition in p.dispositions],
        )
    )
    projection = pd.DataFrame.from_dict(data_dict)
    # New cases
    projection_admits = projection.iloc[:-1, :] - projection.shift(1)
    projection_admits["day"] = range(projection_admits.shape[0])

    # Account for initial conditions
    projection_admits.loc[0, "Hospitalized"] = p.current_hospitalized
    icu_fraction = p.icu.rate / p.hospitalized.rate
    projection_admits.loc[0, "ICU"] = icu_fraction * p.current_hospitalized
    ventilated_fraction = p.ventilated.rate / p.hospitalized.rate
    projection_admits.loc[0, "Ventilated"] = ventilated_fraction * p.current_hospitalized

    return projection_admits


def build_census_df(projection_admits: pd.DataFrame, parameters) -> pd.DataFrame:
    """ALOS for each category of COVID-19 case (total guesses)"""
    n_days = np.shape(projection_admits)[0]
    hosp_los, icu_los, vent_los = parameters.lengths_of_stay
    los_dict = {
        "Hospitalized": hosp_los,
        "ICU": icu_los,
        "Ventilated": vent_los,
    }

    census_dict = dict()
    for k, los in los_dict.items():
        census = (
            projection_admits.cumsum().iloc[:-los, :]
            - projection_admits.cumsum().shift(los).fillna(0)
        ).apply(np.ceil)
        census_dict[k] = census[k]

    census_df = pd.DataFrame(census_dict)
    census_df["day"] = census_df.index
    census_df = census_df[["day", "Hospitalized", "ICU", "Ventilated"]]
    census_df = census_df.head(n_days)
    census_df = census_df.rename(
        columns={
            disposition: f"{disposition}"
            for disposition in ("Hospitalized", "ICU", "Ventilated")
        }
    )
    return census_df
=======
def daily_growth_helper(doubling_time):
    """Calculates average daily growth rate from doubling time"""
    result = 0
    if doubling_time != 0:
        result = (np.power(2, 1.0 / doubling_time) - 1) * 100
    return result
>>>>>>> 256f19c1
<|MERGE_RESOLUTION|>--- conflicted
+++ resolved
@@ -74,7 +74,7 @@
             p.n_days,
         )
         dispositions_df = build_dispositions_df(raw_df, rates, p.market_share)
-        admits_df = build_admits_df(dispositions_df)
+        admits_df = build_admits_df(dispositions_df, p.current_hospitalized, rates)
         census_df = build_census_df(admits_df, lengths_of_stay)
 
         self.susceptible = susceptible
@@ -151,10 +151,22 @@
     })
 
 
-def build_admits_df(dispositions_df: pd.DataFrame) -> pd.DataFrame:
+def build_admits_df(
+        dispositions_df: pd.DataFrame,
+        current_hospitalized: int,
+        rates: Dict[str, float],
+) -> pd.DataFrame:
     """Build admits dataframe from dispositions."""
     admits_df = dispositions_df.iloc[:-1, :] - dispositions_df.shift(1)
     admits_df.day = dispositions_df.day
+
+    # Account for initial conditions
+    admits_df.loc[0, "Hospitalized"] = current_hospitalized
+    icu_fraction = rates["icu"] / rates["hospitalized"]
+    admits_df.loc[0, "ICU"] = icu_fraction * current_hospitalized
+    ventilated_fraction = rates["ventilated"] / rates["hospitalized"]
+    admits_df.loc[0, "Ventilated"] = ventilated_fraction * current_hospitalized
+
     return admits_df
 
 
@@ -174,66 +186,9 @@
         }
     })
 
-
-<<<<<<< HEAD
-def build_admissions_df(p) -> pd.DataFrame:
-    """Build admissions dataframe from Parameters."""
-    days = np.array(range(0, p.n_days + 1))
-    data_dict = dict(
-        zip(
-            ["day", "Hospitalized", "ICU", "Ventilated"],
-            [days] + [disposition for disposition in p.dispositions],
-        )
-    )
-    projection = pd.DataFrame.from_dict(data_dict)
-    # New cases
-    projection_admits = projection.iloc[:-1, :] - projection.shift(1)
-    projection_admits["day"] = range(projection_admits.shape[0])
-
-    # Account for initial conditions
-    projection_admits.loc[0, "Hospitalized"] = p.current_hospitalized
-    icu_fraction = p.icu.rate / p.hospitalized.rate
-    projection_admits.loc[0, "ICU"] = icu_fraction * p.current_hospitalized
-    ventilated_fraction = p.ventilated.rate / p.hospitalized.rate
-    projection_admits.loc[0, "Ventilated"] = ventilated_fraction * p.current_hospitalized
-
-    return projection_admits
-
-
-def build_census_df(projection_admits: pd.DataFrame, parameters) -> pd.DataFrame:
-    """ALOS for each category of COVID-19 case (total guesses)"""
-    n_days = np.shape(projection_admits)[0]
-    hosp_los, icu_los, vent_los = parameters.lengths_of_stay
-    los_dict = {
-        "Hospitalized": hosp_los,
-        "ICU": icu_los,
-        "Ventilated": vent_los,
-    }
-
-    census_dict = dict()
-    for k, los in los_dict.items():
-        census = (
-            projection_admits.cumsum().iloc[:-los, :]
-            - projection_admits.cumsum().shift(los).fillna(0)
-        ).apply(np.ceil)
-        census_dict[k] = census[k]
-
-    census_df = pd.DataFrame(census_dict)
-    census_df["day"] = census_df.index
-    census_df = census_df[["day", "Hospitalized", "ICU", "Ventilated"]]
-    census_df = census_df.head(n_days)
-    census_df = census_df.rename(
-        columns={
-            disposition: f"{disposition}"
-            for disposition in ("Hospitalized", "ICU", "Ventilated")
-        }
-    )
-    return census_df
-=======
 def daily_growth_helper(doubling_time):
     """Calculates average daily growth rate from doubling time"""
     result = 0
     if doubling_time != 0:
         result = (np.power(2, 1.0 / doubling_time) - 1) * 100
-    return result
->>>>>>> 256f19c1
+    return result
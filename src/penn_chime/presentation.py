--- conflicted
+++ resolved
@@ -94,20 +94,11 @@
     if d.known_infected < 1:
         raise ValueError("Known cases must be larger than one to enable predictions.")
 
-<<<<<<< HEAD
-    n_days = st.sidebar.slider(
-        "Number of days to project",
-        min_value=30,
-        max_value=400,
-        value=d.n_days,
-        step=1,
-=======
     n_days = st.sidebar.number_input(
         "Number of days to project",
         min_value=30,
         value=d.n_days,
         step=10,
->>>>>>> 051d404c
         format="%i",
     )
 
@@ -232,30 +223,23 @@
         )
 
     return Parameters(
-        n_days=n_days,
+        as_date=as_date,
         current_hospitalized=current_hospitalized,
         doubling_time=doubling_time,
         known_infected=known_infected,
         market_share=market_share,
+        max_y_axis=max_y_axis,
+        n_days=n_days,
         relative_contact_rate=relative_contact_rate,
         susceptible=susceptible,
+
         hospitalized=RateLos(hospitalized_rate, hospitalized_los),
         icu=RateLos(icu_rate, icu_los),
         ventilated=RateLos(ventilated_rate, ventilated_los),
-        max_y_axis=max_y_axis,
-<<<<<<< HEAD
-        n_days=n_days,
     )
 
 
 def show_more_info_about_this_tool(st, model, parameters, defaults, notes: str = ""):
-=======
-        as_date=as_date,
-    )
-
-
-def show_more_info_about_this_tool(st, parameters, inputs: Constants, notes: str = ""):
->>>>>>> 051d404c
     """a lot of streamlit writing to screen."""
     st.subheader(
         "[Discrete-time SIR modeling](https://mathworld.wolfram.com/SIRModel.html) of infections/recovery"
@@ -386,11 +370,7 @@
 
 
 def show_additional_projections(
-<<<<<<< HEAD
-    st, alt, charting_func, model, parameters, as_date: bool = False,
-=======
-    st, alt, charting_func, parameters
->>>>>>> 051d404c
+    st, alt, charting_func, model, parameters
 ):
     st.subheader(
         "The number of infected and recovered individuals in the hospital catchment region at any given moment"
@@ -399,14 +379,8 @@
     st.altair_chart(
         charting_func(
             alt,
-<<<<<<< HEAD
-            model.raw_df.infected,
-            model.raw_df.recovered,
-            as_date=as_date,
-            max_y_axis=parameters.max_y_axis,
-=======
+            model=model,
             parameters=parameters
->>>>>>> 051d404c
         ),
         use_container_width=True,
     )
@@ -448,22 +422,9 @@
     return None
 
 
-<<<<<<< HEAD
-def draw_raw_sir_simulation_table(st, model, parameters, as_date: bool = False):
+def draw_raw_sir_simulation_table(st, model, parameters):
+    as_date = parameters.as_date
     projection_area = model.raw_df
-=======
-def draw_raw_sir_simulation_table(st, parameters):
-    as_date = parameters.as_date
-    days = np.arange(0, parameters.n_days + 1)
-    data_list = [
-        days,
-        parameters.susceptible_v,
-        parameters.infected_v,
-        parameters.recovered_v,
-    ]
-    data_dict = dict(zip(["day", "Susceptible", "Infections", "Recovered"], data_list))
-    projection_area = pd.DataFrame.from_dict(data_dict)
->>>>>>> 051d404c
     infect_table = (projection_area.iloc[::7, :]).apply(np.floor)
     infect_table.index = range(infect_table.shape[0])
     infect_table["day"] = infect_table.day.astype(int)

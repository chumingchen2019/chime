"""effectful functions for streamlit io"""

from typing import Optional
from datetime import date

import altair as alt  # type: ignore
import numpy as np  # type: ignore
import pandas as pd  # type: ignore

from .defaults import Constants, RateLos
from .utils import add_date_column, dataframe_to_base64
from .parameters import Parameters

DATE_FORMAT = "%b, %d"  # see https://strftime.org
DOCS_URL = "https://code-for-philly.gitbook.io/chime"

FLOAT_INPUT_MIN = 0.001
FLOAT_INPUT_STEP = FLOAT_INPUT_MIN

hide_menu_style = """
        <style>
        #MainMenu {visibility: hidden;}
        </style>
        """


########
# Text #
########


def display_header(st, m, p):

    detection_prob_str = (
        "{detection_prob:.0%}".format(detection_prob=m.detection_probability)
        if m.detection_probability
        else "unknown"
    )

    infection_warning_str = (
        """(Warning: The number of known infections is greater than the estimate of infected patients based on inputs for current hospitalization, market share, and hospitalization rate. Please verify the market share value in the sidebar, and see if the hospitalization rate needs to be lowered.)"""
        if p.known_infected > m.infected
        else ""
    )

    infected_population_warning_str = (
        """(Warning: The number of estimated infections is greater than the total regional population. Please verify the values entered in the sidebar.)"""
        if m.infected > p.population
        else ""
    )

    st.markdown(
        """
<link rel="stylesheet" href="https://www1.pennmedicine.org/styles/shared/penn-medicine-header.css">
<div class="penn-medicine-header__content">
    <a href="https://www.pennmedicine.org" class="penn-medicine-header__logo"
        title="Go to the Penn Medicine home page">Penn Medicine</a>
    <a id="title" class="penn-medicine-header__title">COVID-19 Hospital Impact Model for Epidemics (CHIME)</a>
</div>
    """,
        unsafe_allow_html=True,
    )
    st.markdown(
        """[Documentation](https://code-for-philly.gitbook.io/chime/) | [Github](https://github.com/CodeForPhilly/chime/) | [Slack](https://codeforphilly.org/chat?channel=covid19-chime-penn)"""
    )
    st.markdown(
        """**IMPORTANT NOTICE**: Admissions and Census calculations were previously **undercounting**. Please update your reports generated before """ + p.change_date() + """. See more about changes [here](https://github.com/CodeForPhilly/chime/labels/models)."""
    )
    st.markdown(
        """*This tool was developed by the [Predictive Healthcare team](http://predictivehealthcare.pennmedicine.org/) at
    Penn Medicine to assist hospitals and public health officials with hospital capacity planning,
    but can be used anywhere in the world.
    Customize it for your region by modifying data inputs in the left panel.
    For questions on how to use this tool see the [User docs]({docs_url}). Code can be found on [Github](https://github.com/CodeForPhilly/chime)*.
    """.format(docs_url=DOCS_URL)
    )

    st.markdown(
        """The estimated number of currently infected individuals is **{total_infections:.0f}**. The **{initial_infections}**
    confirmed cases in the region imply a **{detection_prob_str}** rate of detection. This is based on current inputs for
    Hospitalizations (**{current_hosp}**), Hospitalization rate (**{hosp_rate:.0%}**), Region size (**{S}**),
    and Hospital market share (**{market_share:.0%}**).

{infection_warning_str}
{infected_population_warning_str}

An initial doubling time of **{doubling_time}** days and a recovery time of **{recovery_days}** days imply an $R_0$ of
 **{r_naught:.2f}** and daily growth rate of **{daily_growth:.2f}%**.

**Mitigation**: A **{relative_contact_rate:.0%}** reduction in social contact after the onset of the
outbreak **{impact_statement:s} {doubling_time_t:.1f}** days, implying an effective $R_t$ of **${r_t:.2f}$**
and daily growth rate of **{daily_growth_t:.2f}%**.
""".format(
            total_infections=m.infected,
            initial_infections=p.known_infected,
            detection_prob_str=detection_prob_str,
            current_hosp=p.current_hospitalized,
            hosp_rate=p.hospitalized.rate,
            S=p.population,
            market_share=p.market_share,
            recovery_days=p.recovery_days,
            r_naught=m.r_naught,
            doubling_time=p.doubling_time,
            relative_contact_rate=p.relative_contact_rate,
            r_t=m.r_t,
            doubling_time_t=abs(m.doubling_time_t),
            impact_statement=("halves the infections every" if m.r_t < 1 else "reduces the doubling time to"),
            daily_growth=m.daily_growth,
            daily_growth_t=m.daily_growth_t,
            docs_url=DOCS_URL,
            infection_warning_str=infection_warning_str,
            infected_population_warning_str=infected_population_warning_str
        )
    )

    return None


class Input:
    """Helper to separate Streamlit input definition from creation/rendering"""
    def __init__(self, st_obj, label, value, kwargs):
        self.st_obj = st_obj
        self.label = label
        self.value = value
        self.kwargs = kwargs

    def __call__(self):
        return self.st_obj(self.label, value=self.value, **self.kwargs)


class NumberInput(Input):
    def __init__(self, st_obj, label, min_value=None, max_value=None, value=None, step=None, format=None, key=None):
        kwargs = dict(min_value=min_value, max_value=max_value, step=step, format=format, key=key)
        super().__init__(st_obj.number_input, label, value, kwargs)

class DateInputWrapper(InputWrapper):
    def __init__(self, st_obj, label, value=None, key=None):
        kwargs = dict(key=key)
        super().__init__(st_obj.date_input, label, value, kwargs)

class PercentInput(NumberInput):
    def __init__(self, st_obj, label, min_value=0.0, max_value=100.0, value=None, step=FLOAT_INPUT_STEP, format="%f", key=None):
        super().__init__(st_obj, label, min_value, max_value, value * 100.0, step, format, key)

    def __call__(self):
        return super().__call__() / 100.0


class CheckboxInput(Input):
    def __init__(self, st_obj, label, value=None, key=None):
        kwargs = dict(key=key)
        super().__init__(st_obj.checkbox, label, value, kwargs)


def display_sidebar(st, d: Constants) -> Parameters:
    # Initialize variables
    # these functions create input elements and bind the values they are set to
    # to the variables they are set equal to
    # it's kindof like ember or angular if you are familiar with those

    if d.known_infected < 1:
        raise ValueError("Known cases must be larger than one to enable predictions.")
    st_obj = st.sidebar
    current_hospitalized_input = NumberInput(
        st_obj,
        "Currently Hospitalized COVID-19 Patients",
        min_value=0,
        value=d.current_hospitalized,
        step=1,
        format="%i",
    )
    n_days_input = NumberInput(
        st_obj,
        "Number of days to project",
        min_value=30,
        value=d.n_days,
        step=1,
        format="%i",
    )
    doubling_time_input = NumberInput(
        st_obj,
        "Doubling time before social distancing (days)",
        min_value=FLOAT_INPUT_MIN,
        value=d.doubling_time,
        step=FLOAT_INPUT_STEP,
        format="%f",
    )
<<<<<<< HEAD
    date_first_hospitalized_input = DateInputWrapper(
        st_obj,
        "Date of first hospitalized case",
        value=d.date_first_hospitalized,
    )
    relative_contact_rate_input = NumberInputWrapper(
=======
    relative_contact_pct_input = PercentInput(
>>>>>>> cb620ec4
        st_obj,
        "Social distancing (% reduction in social contact)",
        value=d.relative_contact_rate,
    )
    hospitalized_pct_input = PercentInput(
        st_obj,
        "Hospitalization %(total infections)",
        value=d.hospitalized.rate,
    )
    icu_pct_input = PercentInput(
        st_obj,
        "ICU %(total infections)",
        value=d.icu.rate,
    )
    ventilated_pct_input = PercentInput(
        st_obj,
        "Ventilated %(total infections)",
        value=d.ventilated.rate,
    )
    hospitalized_los_input = NumberInput(
        st_obj,
        "Hospital Length of Stay",
        min_value=0,
        value=d.hospitalized.length_of_stay,
        step=1,
        format="%i",
    )
    icu_los_input = NumberInput(
        st_obj,
        "ICU Length of Stay",
        min_value=0,
        value=d.icu.length_of_stay,
        step=1,
        format="%i",
    )
    ventilated_los_input = NumberInput(
        st_obj,
        "Vent Length of Stay",
        min_value=0,
        value=d.ventilated.length_of_stay,
        step=1,
        format="%i",
    )
    market_share_pct_input = PercentInput(
        st_obj,
        "Hospital Market Share (%)",
        min_value=FLOAT_INPUT_MIN,
        value=d.market_share,
    )
    population_input = NumberInput(
        st_obj,
        "Regional Population",
        min_value=1,
        value=d.region.population,
        step=1,
        format="%i",
    )
    known_infected_input = NumberInput(
        st_obj,
        "Currently Known Regional Infections (only used to compute detection rate - does not change projections)",
        min_value=0,
        value=d.known_infected,
        step=1,
        format="%i",
    )
    as_date_input = CheckboxInput(st_obj, "Present result as dates instead of days", value=False)
    max_y_axis_set_input = CheckboxInput(st_obj, "Set the Y-axis on graphs to a static value")
    max_y_axis_input = NumberInput(st_obj, "Y-axis static value", value=500, format="%i", step=25)

    # Build in desired order
    st.sidebar.markdown("### Regional Parameters [ℹ]({docs_url}/what-is-chime/parameters)".format(docs_url=DOCS_URL))
    population = population_input()
    market_share = market_share_pct_input()
    known_infected = known_infected_input()
    current_hospitalized = current_hospitalized_input()

    st.sidebar.markdown("### Spread and Contact Parameters [ℹ]({docs_url}/what-is-chime/parameters)"
                        .format(docs_url=DOCS_URL))
<<<<<<< HEAD
    if st.sidebar.checkbox("I know the date of the first hospitalized case in the region."):
        date_first_hospitalized = date_first_hospitalized_input()
        doubling_time = None
    else:
        date_first_hospitalized = None
        doubling_time = doubling_time_input()
    relative_contact_rate = relative_contact_rate_input()
=======
    doubling_time = doubling_time_input()
    relative_contact_rate = relative_contact_pct_input()
>>>>>>> cb620ec4

    st.sidebar.markdown("### Severity Parameters [ℹ]({docs_url}/what-is-chime/parameters)".format(docs_url=DOCS_URL))
    hospitalized_rate = hospitalized_pct_input()
    icu_rate = icu_pct_input()
    ventilated_rate = ventilated_pct_input()
    hospitalized_los = hospitalized_los_input()
    icu_los = icu_los_input()
    ventilated_los = ventilated_los_input()

    st.sidebar.markdown("### Display Parameters [ℹ]({docs_url}/what-is-chime/parameters)".format(docs_url=DOCS_URL))
    n_days = n_days_input()
    max_y_axis_set = max_y_axis_set_input()
    as_date = as_date_input()

    max_y_axis = None
    if max_y_axis_set:
        max_y_axis = max_y_axis_input()

    return Parameters(
        as_date=as_date,
        current_hospitalized=current_hospitalized,
        market_share=market_share,
        known_infected=known_infected,
        doubling_time=doubling_time,
        date_first_hospitalized=date_first_hospitalized,

        max_y_axis=max_y_axis,
        n_days=n_days,
        relative_contact_rate=relative_contact_rate,
        population=population,

        hospitalized=RateLos(hospitalized_rate, hospitalized_los),
        icu=RateLos(icu_rate, icu_los),
        ventilated=RateLos(ventilated_rate, ventilated_los),
    )


def show_more_info_about_this_tool(st, model, parameters, defaults, notes: str = ""):
    """a lot of streamlit writing to screen."""
    st.subheader(
        "[Discrete-time SIR modeling](https://mathworld.wolfram.com/SIRModel.html) of infections/recovery"
    )
    st.markdown(
        """The model consists of individuals who are either _Susceptible_ ($S$), _Infected_ ($I$), or _Recovered_ ($R$).

The epidemic proceeds via a growth and decline process. This is the core model of infectious disease spread and has been in use in epidemiology for many years."""
    )
    st.markdown("""The dynamics are given by the following 3 equations.""")

    st.latex("S_{t+1} = (-\\beta S_t I_t) + S_t")
    st.latex("I_{t+1} = (\\beta S_t I_t - \\gamma I_t) + I_t")
    st.latex("R_{t+1} = (\\gamma I_t) + R_t")

    st.markdown(
        """To project the expected impact to Penn Medicine, we estimate the terms of the model.

To do this, we use a combination of estimates from other locations, informed estimates based on logical reasoning, and best guesses from the American Hospital Association.


### Parameters

The model's parameters, $\\beta$ and $\\gamma$, determine the virulence of the epidemic.

$$\\beta$$ can be interpreted as the _effective contact rate_:
"""
    )
    st.latex("\\beta = \\tau \\times c")

    st.markdown(
        """which is the transmissibility ($\\tau$) multiplied by the average number of people exposed ($$c$$).  The transmissibility is the basic virulence of the pathogen.  The number of people exposed $c$ is the parameter that can be changed through social distancing.


$\\gamma$ is the inverse of the mean recovery time, in days.  I.e.: if $\\gamma = 1/{recovery_days}$, then the average infection will clear in {recovery_days} days.

An important descriptive parameter is the _basic reproduction number_, or $R_0$.  This represents the average number of people who will be infected by any given infected person.  When $R_0$ is greater than 1, it means that a disease will grow.  Higher $R_0$'s imply more rapid growth.  It is defined as """.format(
            recovery_days=int(parameters.recovery_days)
        )
    )
    st.latex("R_0 = \\beta /\\gamma")

    st.markdown(
        """

$R_0$ gets bigger when

- there are more contacts between people
- when the pathogen is more virulent
- when people have the pathogen for longer periods of time

A doubling time of {doubling_time} days and a recovery time of {recovery_days} days imply an $R_0$ of {r_naught:.2f}.

#### Effect of social distancing

After the beginning of the outbreak, actions to reduce social contact will lower the parameter $c$.  If this happens at
time $t$, then the number of people infected by any given infected person is $R_t$, which will be lower than $R_0$.

A {relative_contact_rate:.0%} reduction in social contact would increase the time it takes for the outbreak to double,
to {doubling_time_t:.2f} days from {doubling_time:.2f} days, with a $R_t$ of {r_t:.2f}.

#### Using the model

We need to express the two parameters $\\beta$ and $\\gamma$ in terms of quantities we can estimate.

- $\\gamma$:  the CDC is recommending 14 days of self-quarantine, we'll use $\\gamma = 1/{recovery_days}$.
- To estimate $$\\beta$$ directly, we'd need to know transmissibility and social contact rates.  since we don't know these things, we can extract it from known _doubling times_.  The AHA says to expect a doubling time $T_d$ of 7-10 days. That means an early-phase rate of growth can be computed by using the doubling time formula:
""".format(
            doubling_time=parameters.doubling_time,
            recovery_days=parameters.recovery_days,
            r_naught=model.r_naught,
            relative_contact_rate=parameters.relative_contact_rate,
            doubling_time_t=model.doubling_time_t,
            r_t=model.r_t,
        )
    )
    st.latex("g = 2^{1/T_d} - 1")

    st.markdown(
        """
- Since the rate of new infections in the SIR model is $g = \\beta S - \\gamma$, and we've already computed $\\gamma$, $\\beta$ becomes a function of the initial population size of susceptible individuals.
$$\\beta = (g + \\gamma)$$.


### Initial Conditions

- {notes} \n
""".format(
            notes=notes
        )
        + "- "
        + "| \n".join(
            f"{key} = {value} "
            for key, value in defaults.region.__dict__.items()
            if key != "_s"
        )
    )
    return None


def write_definitions(st):
    st.subheader("Guidance on Selecting Inputs")
    st.markdown(
        """**This information has been moved to the
[User Documentation]({docs_url}/what-is-chime/parameters#guidance-on-selecting-inputs)**""".format(docs_url=DOCS_URL)
    )


def write_footer(st):
    st.subheader("References & Acknowledgements")
    st.markdown(
        """* AHA Webinar, Feb 26, James Lawler, MD, an associate professor University of Nebraska Medical Center, What Healthcare Leaders Need To Know: Preparing for the COVID-19
* We would like to recognize the valuable assistance in consultation and review of model assumptions by Michael Z. Levy, PhD, Associate Professor of Epidemiology, Department of Biostatistics, Epidemiology and Informatics at the Perelman School of Medicine
    """
    )
    st.markdown("© 2020, The Trustees of the University of Pennsylvania")


def show_additional_projections(
    st, alt, charting_func, model, parameters
):
    st.subheader(
        "The number of infected and recovered individuals in the hospital catchment region at any given moment"
    )

    st.altair_chart(
        charting_func(
            alt,
            model=model,
            parameters=parameters
        ),
        use_container_width=True,
    )


##########
# Tables #
##########


def draw_projected_admissions_table(
        st,
        projection_admits: pd.DataFrame,
        labels,
        day_range,
        date_first_hospitalized: Optional[date] = None,
        as_date: bool = False
):
    admits_table = projection_admits[np.mod(projection_admits.index, day_range) == 0].copy()
    admits_table["day"] = admits_table.index
    admits_table.index = range(admits_table.shape[0])
    admits_table = admits_table.fillna(0).astype(int)

    if as_date:
        admits_table = add_date_column(
            admits_table, date_first_hospitalized, drop_day_column=True, date_format=DATE_FORMAT
        )
    admits_table.rename(labels)
    st.table(admits_table)
    return None


def draw_census_table(
        st, census_df: pd.DataFrame, labels, day_range, date_first_hospitalized: Optional[date] = None, as_date: bool = False):
    census_table = census_df[np.mod(census_df.index, day_range) == 0].copy()
    census_table.index = range(census_table.shape[0])
    census_table.loc[0, :] = 0
    census_table = census_table.dropna().astype(int)

    if as_date:
        census_table = add_date_column(
            census_table, date_first_hospitalized, drop_day_column=True, date_format=DATE_FORMAT
        )

    census_table.rename(labels)
    st.table(census_table)
    return None


def draw_raw_sir_simulation_table(st, model, parameters):
    as_date = parameters.as_date
    projection_area = model.raw_df
    infect_table = (projection_area.iloc[::7, :]).apply(np.floor)
    infect_table.index = range(infect_table.shape[0])
    infect_table["day"] = infect_table.day.astype(int)

    if as_date:
        infect_table = add_date_column(
            infect_table, parameters.date_first_hospitalized, drop_day_column=True, date_format=DATE_FORMAT
        )

    st.table(infect_table)
    build_download_link(st,
        filename="raw_sir_simulation_data.csv",
        df=projection_area,
        parameters=parameters
    )

def build_download_link(st, filename: str, df: pd.DataFrame, parameters: Parameters):
    if parameters.as_date:
        df = add_date_column(df, parameters.date_first_hospitalized, drop_day_column=True, date_format="%Y-%m-%d")

    csv = dataframe_to_base64(df)
    st.markdown("""
        <a download="{filename}" href="data:file/csv;base64,{csv}">Download full table as CSV</a>
""".format(csv=csv,filename=filename), unsafe_allow_html=True)<|MERGE_RESOLUTION|>--- conflicted
+++ resolved
@@ -133,7 +133,7 @@
         kwargs = dict(min_value=min_value, max_value=max_value, step=step, format=format, key=key)
         super().__init__(st_obj.number_input, label, value, kwargs)
 
-class DateInputWrapper(InputWrapper):
+class DateInput(Input):
     def __init__(self, st_obj, label, value=None, key=None):
         kwargs = dict(key=key)
         super().__init__(st_obj.date_input, label, value, kwargs)
@@ -185,16 +185,12 @@
         step=FLOAT_INPUT_STEP,
         format="%f",
     )
-<<<<<<< HEAD
-    date_first_hospitalized_input = DateInputWrapper(
+    date_first_hospitalized_input = DateInput(
         st_obj,
         "Date of first hospitalized case",
         value=d.date_first_hospitalized,
     )
-    relative_contact_rate_input = NumberInputWrapper(
-=======
     relative_contact_pct_input = PercentInput(
->>>>>>> cb620ec4
         st_obj,
         "Social distancing (% reduction in social contact)",
         value=d.relative_contact_rate,
@@ -273,7 +269,7 @@
 
     st.sidebar.markdown("### Spread and Contact Parameters [ℹ]({docs_url}/what-is-chime/parameters)"
                         .format(docs_url=DOCS_URL))
-<<<<<<< HEAD
+
     if st.sidebar.checkbox("I know the date of the first hospitalized case in the region."):
         date_first_hospitalized = date_first_hospitalized_input()
         doubling_time = None
@@ -281,10 +277,6 @@
         date_first_hospitalized = None
         doubling_time = doubling_time_input()
     relative_contact_rate = relative_contact_rate_input()
-=======
-    doubling_time = doubling_time_input()
-    relative_contact_rate = relative_contact_pct_input()
->>>>>>> cb620ec4
 
     st.sidebar.markdown("### Severity Parameters [ℹ]({docs_url}/what-is-chime/parameters)".format(docs_url=DOCS_URL))
     hospitalized_rate = hospitalized_pct_input()

--- conflicted
+++ resolved
@@ -1,9 +1,3 @@
-<<<<<<< HEAD
-"""app/init
-# consider initializing Dash object here
-"""
-=======
 """/app
 where the magic happens
-"""
->>>>>>> 1fefe506
+"""
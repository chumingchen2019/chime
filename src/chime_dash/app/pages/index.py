--- conflicted
+++ resolved
@@ -22,59 +22,7 @@
     def __init__(self, language, defaults):
         """
         """
-<<<<<<< HEAD
         super().__init__()
-=======
-
-        def handle_model_change_helper(pars_json):
-            model = {}
-            pars = None
-            result = []
-            viz_kwargs = {}
-            if pars_json:
-                pars = parameters_deserializer(pars_json)
-                model = SimSirModel(pars)
-                viz_kwargs = dict(
-                    labels=pars.labels,
-                    table_mod=7,
-                    max_y_axis=pars.max_y_axis,
-                )
-            result.extend(self.components["intro"].build(model, pars))
-            for df_key in ["admits_df", "census_df", "sim_sir_w_date_df"]:
-                df = None
-                if model:
-                    df = model.__dict__.get(df_key, None)
-                result.extend(prepare_visualization_group(df, **viz_kwargs))
-            return result
-
-        super().__init__(language, defaults, [
-            ChimeCallback(  # If user toggles show_tables, show/hide tables
-                changed_elements=OrderedDict(show_tables="value"),
-                dom_updates=OrderedDict(
-                    SIR_table_container="hidden",
-                    new_admissions_table_container="hidden",
-                    admitted_patients_table_container="hidden",
-                ),
-                callback_fn=Index.toggle_tables
-            ),
-            ChimeCallback(  # If the parameters or model change, update the text
-                changed_elements=OrderedDict(pars="children"),
-                dom_updates=OrderedDict(
-                    intro="children",
-                    new_admissions_graph="figure",
-                    new_admissions_table="children",
-                    new_admissions_download="href",
-                    admitted_patients_graph="figure",
-                    admitted_patients_table="children",
-                    admitted_patients_download="href",
-                    SIR_graph="figure",
-                    SIR_table="children",
-                    SIR_download="href",
-                ),
-                callback_fn=handle_model_change_helper
-            )
-        ])
->>>>>>> 88f69adb
         self.components = OrderedDict(
             header=Header(language, defaults),
             intro=Intro(language, defaults),

--- conflicted
+++ resolved
@@ -12,12 +12,8 @@
 from numpy import mod
 from pandas import DataFrame
 
-<<<<<<< HEAD
 from dash_html_components import Table, Thead, Tbody, Tr, Td, Th, H4, Button, A
-=======
-from dash_html_components import Table, Thead, Tbody, Tr, Td, Th, H4
 from dash_core_components import DatePickerSingle
->>>>>>> c39a0a7e
 from dash_bootstrap_components import FormGroup, Label, Input, Checklist
 
 from penn_chime.parameters import Parameters

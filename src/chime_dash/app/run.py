--- conflicted
+++ resolved
@@ -11,17 +11,11 @@
 LANGUAGE = "en"
 
 body = Body(LANGUAGE, DEFAULTS)
-body2 = Body(LANGUAGE, DEFAULTS)
 
 DASH = Dash(
-<<<<<<< HEAD
-    external_stylesheets=STYLESHEETS,
-    external_scripts=SCRIPTS,
-=======
     __name__,
     external_stylesheets=body.external_stylesheets,
     external_scripts=body.external_scripts,
->>>>>>> c5f2c3ca
 )
 DASH.title = "Penn Medicine CHIME"  #! Should be moved into config / out of view
 DASH.layout = body.html

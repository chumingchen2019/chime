--- conflicted
+++ resolved
@@ -4,36 +4,19 @@
 
 localization file can be found in app/templates/en
 """
-from typing import List
+from typing import Any, List
 from datetime import date
-import urllib.parse
 
-<<<<<<< HEAD
 from dash.development.base_component import ComponentMeta
 from dash_html_components import H2, Div, A
 from dash_core_components import Markdown, Graph
+from dash_bootstrap_components import Table
+
 from chime_dash.app.components.base import Component
+
 
 LOCALIZATION_FILE = "visualizations.yml"
 
-=======
-import urllib.parse
-from datetime import date, datetime
-
-from dash.dependencies import Output
-from dash.development.base_component import ComponentMeta
-from dash_html_components import H2, A, Div
-from dash_core_components import Markdown, Graph
-from dash_bootstrap_components import Table
-
-from penn_chime.charts import build_table
-from penn_chime.constants import DATE_FORMAT
-
-from chime_dash.app.utils.templates import df_to_html_table
-from chime_dash.app.services.plotting import plot_dataframe
-from chime_dash.app.components.base import Component
-
->>>>>>> 963f6f16
 
 class Visualizations(Component):
     """Creates graphs, tables and download links for data
@@ -44,20 +27,6 @@
     * Simulated SIR data
     """
     localization_file = "visualizations.yml"
-<<<<<<< HEAD
-=======
-    callback_outputs = [
-        Output(component_id="new-admissions-graph", component_property="figure"),
-        Output(component_id="new-admissions-table", component_property="children"),
-        Output(component_id="new-admissions-download", component_property="href"),
-        Output(component_id="admitted-patients-graph", component_property="figure"),
-        Output(component_id="admitted-patients-table", component_property="children"),
-        Output(component_id="admitted-patients-download", component_property="href"),
-        Output(component_id="SIR-graph", component_property="figure"),
-        Output(component_id="SIR-table", component_property="children"),
-        Output(component_id="SIR-download", component_property="href"),
-    ]
->>>>>>> 963f6f16
 
     def get_html(self) -> List[ComponentMeta]:
         """Initializes the header dash html
@@ -69,16 +38,7 @@
             Graph(id="new_admissions_graph"),
             A(
                 self.content["download-text"],
-<<<<<<< HEAD
-                id='download_admissions',
-                download="admissions_{}.csv".format(today),
-                href="",
-                target="_blank",
-                className="btn btn-sm btn-info"
-            ),
-            Div(id="new_admissions_table"),
-=======
-                id="new-admissions-download",
+                id="new_admissions_download",
                 download="admissions_{}.csv".format(today),
                 href="",
                 target="_blank",
@@ -87,29 +47,19 @@
             Div(
                 className="row justify-content-center",
                 children=Div(
+                    id="new_admissions_table_container",
                     className="col-auto",
                     children=[
-                        Table(id="new-admissions-table", className="table-responsive"),
+                        Table(id="new_admissions_table", className="table-responsive"),
                     ],
                 ),
             ),
->>>>>>> 963f6f16
             H2(self.content["admitted-patients-title"]),
             Markdown(self.content["admitted-patients-text"]),
             Graph(id="admitted_patients_graph"),
             A(
                 self.content["download-text"],
-<<<<<<< HEAD
-                id='download_census',
-                download="census_{}.csv".format(today),
-                href="",
-                target="_blank",
-                className="btn btn-sm btn-info",
-            ),
-            Div(id="admitted_patients_table"),
-        ]
-=======
-                id="admitted-patients-download",
+                id="admitted_patients_download",
                 download="census_{}.csv".format(today),
                 href="",
                 target="_blank",
@@ -118,20 +68,21 @@
             Div(
                 className="row justify-content-center",
                 children=Div(
+                    id="admitted_patients_table_container",
                     className="col-auto",
                     children=[
                         Table(
-                            id="admitted-patients-table", className="table-responsive"
+                            id="admitted_patients_table", className="table-responsive"
                         ),
                     ],
                 ),
             ),
             H2(self.content["SIR-title"]),
             Markdown(self.content["SIR-text"]),
-            Graph(id="SIR-graph"),
+            Graph(id="SIR_graph"),
             A(
                 self.content["download-text"],
-                id="SIR-download",
+                id="SIR_download",
                 download="SIR_{}.csv".format(today),
                 href="",
                 target="_blank",
@@ -140,41 +91,12 @@
             Div(
                 className="row justify-content-center",
                 children=Div(
+                    id="SIR_table_container",
                     className="col-auto",
-                    children=[Table(id="SIR-table", className="table-responsive"),],
+                    children=[Table(id="SIR_table", className="table-responsive"),],
                 ),
             ),
         ]
-
-    @staticmethod
-    def _prepare_visualizations(dataframe, **kwargs) -> List[Any]:
-        """Creates plot, table and download link for data frame.
-        """
-        plot_data = plot_dataframe(
-            dataframe.dropna().set_index("date").drop(columns=["day"]),
-            max_y_axis=kwargs.get("max_y_axis", None),
-        )
-
-        table = (
-            df_to_html_table(
-                build_table(
-                    df=dataframe,
-                    labels=kwargs.get("labels", dataframe.columns),
-                    modulo=kwargs.get("table_mod", 7),
-                ),
-                format={
-                    float: int,
-                    (date, datetime): lambda d: d.strftime(DATE_FORMAT),
-                },
-            )
-            if kwargs.get("show_tables", None)
-            else None
-        )
-
-        csv = dataframe.to_csv(index=True, encoding="utf-8")
-        csv = "data:text/csv;charset=utf-8," + urllib.parse.quote(csv)
-
-        return [plot_data, table, csv]
 
     def callback(self, *args, **kwargs) -> List[Any]:
         """Renders the parameter dependent plots and tables
@@ -195,5 +117,4 @@
             self._prepare_visualizations(admits_df, **viz_kwargs)
             + self._prepare_visualizations(census_df, **viz_kwargs)
             + self._prepare_visualizations(simsir_df, **viz_kwargs)
-        )
->>>>>>> 963f6f16
+        )
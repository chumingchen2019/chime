--- conflicted
+++ resolved
@@ -1,4 +1,11 @@
-"""Builds the root component
+"""Combines all components
+
+The `sidebar` component combines all the inputs while other components potentially
+have callbacks.
+
+To add or remove components, adjust the `setup`.
+If callbacks are present, also adjust `CALLBACK_INPUTS`, `CALLBACK_OUTPUTS` and
+`callback_body`.
 """
 from collections import OrderedDict
 
@@ -45,28 +52,21 @@
     def get_html(self):
         """Glues individual setup components together
         """
-<<<<<<< HEAD
-        return dhc.Div(
+        return Div(
             className="app",
-            children=
-                self.components["navbar"].html
-                + self.components["container"].html
+            children=self.components["navbar"].html + [
+                Div(
+                    className="app-content",
+                    children=
+                    self.components["sidebar"].html
+                    + self.components["index"].html
+                )
+            ]
         )
 
-    def callback(self, *args, **kwargs):
+    def get_html_old(self):
+        """Glues individual setup components together
         """
-        """
-        kwargs = dict(zip(self.callback_inputs, args))
-
-        callback_returns = []
-        for component in self.components.values():
-            try:
-                callback_returns += component.callback(**kwargs)
-            except Exception as error:
-                raise HTMLComponentError(component, error)
-
-        return callback_returns
-=======
         return Div(children=
                    self.components["navbar"].html
                    + [Container(
@@ -76,5 +76,4 @@
                        )]),
                        fluid=True,
                        className="mt-5",
-                   )])
->>>>>>> c5f2c3ca
+                   )])
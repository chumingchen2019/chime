--- conflicted
+++ resolved
@@ -20,101 +20,41 @@
     def get_html(self) -> List[ComponentMeta]:  # pylint: disable=W0613
         """Initializes the header dash html
         """
-<<<<<<< HEAD
         return [Markdown(id="intro", dangerously_allow_html=True, dedent=True)]
 
     def build(self, model, pars):
         result = None
+
         if model and pars:
             intro = self.content
-            detection_prob_str = (
-                "{detection_probability:.0%}".format(detection_probability=model.detection_probability)
-                if model.detection_probability is not None else "?"
+            infected_population_warning_str = (
+                "(Warning:"
+                " The number of estimated infections is greater than"
+                " the total regional population."
+                " Please verify the values entered in the sidebar.)"
+                ""
+                if model.infected > pars.population
+                else ""
             )
             result = intro.format(
                 total_infections=model.infected,
-                initial_infections=pars.known_infected,
-                detection_prob_str=detection_prob_str,
                 current_hosp=pars.current_hospitalized,
                 hosp_rate=pars.hospitalized.rate,
-                S=pars.susceptible,
+                S=pars.population,
                 market_share=pars.market_share,
-                recovery_days=pars.recovery_days,
+                recovery_days=pars.infectious_days,
                 r_naught=model.r_naught,
                 doubling_time=pars.doubling_time,
                 relative_contact_rate=pars.relative_contact_rate,
                 r_t=model.r_t,
                 doubling_time_t=model.doubling_time_t,
-=======
-        return [
-            Markdown(id="intro", dangerously_allow_html=True, dedent=True),
-        ]
-
-    def callback(self, *args, **kwargs):
-        """
-        """
-        intro = read_localization_markdown(LOCALIZATION_FILE_1, self.language)
-        infected_population_warning_str = (
-            "(Warning:"
-            " The number of estimated infections is greater than"
-            " the total regional population."
-            " Please verify the values entered in the sidebar.)"
-            ""
-            if kwargs["model"].infected > kwargs["pars"].population
-            else ""
-        )
-        return [
-            intro.format(
-                total_infections=kwargs["model"].infected,
-                current_hosp=kwargs["pars"].current_hospitalized,
-                hosp_rate=kwargs["pars"].hospitalized.rate,
-                S=kwargs["pars"].population,
-                market_share=kwargs["pars"].market_share,
-                recovery_days=kwargs["pars"].infectious_days,
-                r_naught=kwargs["model"].r_naught,
-                doubling_time=kwargs["pars"].doubling_time,
-                relative_contact_rate=kwargs["pars"].relative_contact_rate,
-                r_t=kwargs["model"].r_t,
-                doubling_time_t=abs(kwargs["model"].doubling_time_t),
                 impact_statement=(
                     "halves the infections every"
-                    if kwargs["model"].r_t < 1
+                    if model.r_t < 1
                     else "reduces the doubling time to"
                 ),
-                daily_growth=kwargs["model"].daily_growth_rate * 100.0,
-                daily_growth_t=kwargs["model"].daily_growth_rate_t * 100.0,
+                daily_growth=model.daily_growth_rate * 100.0,
+                daily_growth_t=model.daily_growth_rate_t * 100.0,
                 infected_population_warning_str=infected_population_warning_str,
             )
-        ]
-
-
-class ToolDetails(Component):
-    """
-    """
-
-    callback_outputs = [
-        Output(component_id="more-intro", component_property="children"),
-    ]
-
-    def get_html(self) -> List[ComponentMeta]:  # pylint: disable=W0613
-        """Initializes the header dash html
-        """
-        return [
-            Markdown(id="more-intro", dangerously_allow_html=True),
-        ]
-
-    def callback(self, *args, **kwargs) -> List[Any]:
-        """Renders the parameter dependent values in the introduction markdown
-        """
-        tool_details = read_localization_markdown(LOCALIZATION_FILE_2, self.language)
-        return [
-            tool_details.format(
-                recovery_days=int(kwargs["pars"].doubling_time),
-                doubling_time=kwargs["pars"].doubling_time,
-                r_naught=kwargs["model"].r_naught,
-                relative_contact_rate=kwargs["pars"].relative_contact_rate,
-                doubling_time_t=kwargs["model"].doubling_time_t,
-                r_t=kwargs["model"].r_t,
->>>>>>> 963f6f16
-            )
         return [result]
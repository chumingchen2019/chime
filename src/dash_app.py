--- conflicted
+++ resolved
@@ -1,61 +1,18 @@
 """Script which launches dash app
 """
-<<<<<<< HEAD
-from dash import Dash
-from chime_dash.app.components import root
-from chime_dash.app.utils.callbacks import wrap_callbacks
-
-DASH_APP = Dash(
-    __name__,
-    external_stylesheets=root.external_stylesheets,
-    external_scripts=root.external_scripts,
-)
-DASH_APP.title = 'Penn Medicine CHIME'
-DASH_APP.layout = root.html
-wrap_callbacks(DASH_APP)
-
-if __name__ == "__main__":
-    DASH_APP.run_server(host='0.0.0.0')
-=======
 from chime_dash.app.run import DASH
 from penn_chime.settings import DEFAULTS
 from chime_dash.app.components import Body
+from chime_dash.app.utils.callbacks import wrap_callbacks
 
 LANGUAGE = "en"
-
-
-# ef main():
-#   """Starts a dash app
-#   """
-#   body = Body(LANGUAGE, DEFAULTS)
-#   app = Dash(
-#       __name__,
-#       external_stylesheets=body.external_stylesheets,
-#       external_scripts=body.external_scripts,
-#   )
-#   app.layout = body.html
-#
-#   @app.callback(body.callback_outputs, list(body.callback_inputs.values()))
-#   def callback(*args):  # pylint: disable=W0612
-#       return body.callback(*args)
-#
-#   app.run_server(debug=True, host='0.0.0.0')
 
 body = Body(LANGUAGE, DEFAULTS)
 
 DASH.layout = body.html
 DASH.title = "Penn Medicine CHIME"  #! Should be moved into config / out of view
-
-
-@DASH.callback(body.callback_outputs, list(body.callback_inputs.values()))
-def callback(*args):  # pylint: disable=W0612
-    return body.callback(*args)
-
-
-# app.run_server(debug=True, host='0.0.0.0')
-
+wrap_callbacks(DASH)
 
 if __name__ == "__main__":
     #    main()
-    DASH.run_server(host="0.0.0.0")
->>>>>>> 1fefe506
+    DASH.run_server(host="0.0.0.0")